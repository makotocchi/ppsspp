--- conflicted
+++ resolved
@@ -45,11 +45,7 @@
 	VIRTKEY_REWIND = 0x4000000d,
 	VIRTKEY_SAVE_STATE = 0x4000000e,
 	VIRTKEY_LOAD_STATE = 0x4000000f,
-<<<<<<< HEAD
-	VIRTKEY_NEXT_SLOT  = 0x40000010,
-=======
 	VIRTKEY_NEXT_SLOT = 0x40000010,
->>>>>>> 3757070f
 	VIRTKEY_TOGGLE_FULLSCREEN = 0x40000011,
 	VIRTKEY_ANALOG_LIGHTLY = 0x40000012,
 	VIRTKEY_AXIS_SWAP = 0x40000013,
