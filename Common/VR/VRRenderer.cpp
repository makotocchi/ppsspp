#include "VRBase.h"
#include "VRInput.h"
#include "VRRenderer.h"

#include <assert.h>
#include <stdlib.h>
#include <string.h>

<<<<<<< HEAD
=======
#include <GLES3/gl3.h>
#include <GLES3/gl3ext.h>

XrFovf fov;
>>>>>>> a081d684
XrView* projections;
XrPosef invViewTransform[2];
XrFrameState frameState = {};
bool initialized = false;
bool stageSupported = false;
int vrConfig[VR_CONFIG_MAX] = {};
ovrMatrix4f vrMatrix[VR_MATRIX_COUNT];

XrVector3f hmdorientation;
XrVector3f hmdposition;

void VR_UpdateStageBounds(ovrApp* pappState) {
	XrExtent2Df stageBounds = {};

	XrResult result;
	OXR(result = xrGetReferenceSpaceBoundsRect(pappState->Session, XR_REFERENCE_SPACE_TYPE_STAGE, &stageBounds));
	if (result != XR_SUCCESS) {
		ALOGV("Stage bounds query failed: using small defaults");
		stageBounds.width = 1.0f;
		stageBounds.height = 1.0f;

		pappState->CurrentSpace = pappState->FakeStageSpace;
	}

	ALOGV("Stage bounds: width = %f, depth %f", stageBounds.width, stageBounds.height);
}

void VR_GetResolution(engine_t* engine, int *pWidth, int *pHeight) {
	static int width = 0;
	static int height = 0;

	if (engine) {
		// Enumerate the viewport configurations.
		uint32_t viewportConfigTypeCount = 0;
		OXR(xrEnumerateViewConfigurations(
				engine->appState.Instance, engine->appState.SystemId, 0, &viewportConfigTypeCount, NULL));

		XrViewConfigurationType* viewportConfigurationTypes =
				(XrViewConfigurationType*)malloc(viewportConfigTypeCount * sizeof(XrViewConfigurationType));

		OXR(xrEnumerateViewConfigurations(
				engine->appState.Instance,
				engine->appState.SystemId,
				viewportConfigTypeCount,
				&viewportConfigTypeCount,
				viewportConfigurationTypes));

		ALOGV("Available Viewport Configuration Types: %d", viewportConfigTypeCount);

		for (uint32_t i = 0; i < viewportConfigTypeCount; i++) {
			const XrViewConfigurationType viewportConfigType = viewportConfigurationTypes[i];

			ALOGV(
					"Viewport configuration type %d : %s",
					viewportConfigType,
					viewportConfigType == XR_VIEW_CONFIGURATION_TYPE_PRIMARY_STEREO ? "Selected" : "");

			XrViewConfigurationProperties viewportConfig;
			viewportConfig.type = XR_TYPE_VIEW_CONFIGURATION_PROPERTIES;
			OXR(xrGetViewConfigurationProperties(
					engine->appState.Instance, engine->appState.SystemId, viewportConfigType, &viewportConfig));
			ALOGV(
					"FovMutable=%s ConfigurationType %d",
					viewportConfig.fovMutable ? "true" : "false",
					viewportConfig.viewConfigurationType);

			uint32_t viewCount;
			OXR(xrEnumerateViewConfigurationViews(
					engine->appState.Instance, engine->appState.SystemId, viewportConfigType, 0, &viewCount, NULL));

			if (viewCount > 0) {
				XrViewConfigurationView* elements =
						(XrViewConfigurationView*)malloc(viewCount * sizeof(XrViewConfigurationView));

				for (uint32_t e = 0; e < viewCount; e++) {
					elements[e].type = XR_TYPE_VIEW_CONFIGURATION_VIEW;
					elements[e].next = NULL;
				}

				OXR(xrEnumerateViewConfigurationViews(
						engine->appState.Instance,
						engine->appState.SystemId,
						viewportConfigType,
						viewCount,
						&viewCount,
						elements));

				// Cache the view config properties for the selected config type.
				if (viewportConfigType == XR_VIEW_CONFIGURATION_TYPE_PRIMARY_STEREO) {
					assert(viewCount == ovrMaxNumEyes);
					for (uint32_t e = 0; e < viewCount; e++) {
						engine->appState.ViewConfigurationView[e] = elements[e];
					}
				}

				free(elements);
			} else {
				ALOGE("Empty viewport configuration type: %d", viewCount);
			}
		}

		free(viewportConfigurationTypes);

		*pWidth = width = engine->appState.ViewConfigurationView[0].recommendedImageRectWidth;
		*pHeight = height = engine->appState.ViewConfigurationView[0].recommendedImageRectHeight;
	} else {
		//use cached values
		*pWidth = width;
		*pHeight = height;
	}
}

void VR_Recenter(engine_t* engine) {

	// Calculate recenter reference
	XrReferenceSpaceCreateInfo spaceCreateInfo = {};
	spaceCreateInfo.type = XR_TYPE_REFERENCE_SPACE_CREATE_INFO;
	spaceCreateInfo.poseInReferenceSpace.orientation.w = 1.0f;
	if (engine->appState.CurrentSpace != XR_NULL_HANDLE) {
		XrSpaceLocation loc = {};
		loc.type = XR_TYPE_SPACE_LOCATION;
		OXR(xrLocateSpace(engine->appState.HeadSpace, engine->appState.CurrentSpace, engine->predictedDisplayTime, &loc));
		hmdorientation = XrQuaternionf_ToEulerAngles(loc.pose.orientation);

		vrConfig[VR_CONFIG_RECENTER_YAW] += (int)hmdorientation.y;
		float recenterYaw = ToRadians((float)vrConfig[VR_CONFIG_RECENTER_YAW]);
		spaceCreateInfo.poseInReferenceSpace.orientation.x = 0;
		spaceCreateInfo.poseInReferenceSpace.orientation.y = sin(recenterYaw / 2);
		spaceCreateInfo.poseInReferenceSpace.orientation.z = 0;
		spaceCreateInfo.poseInReferenceSpace.orientation.w = cos(recenterYaw / 2);
	}

	// Delete previous space instances
	if (engine->appState.StageSpace != XR_NULL_HANDLE) {
		OXR(xrDestroySpace(engine->appState.StageSpace));
	}
	if (engine->appState.FakeStageSpace != XR_NULL_HANDLE) {
		OXR(xrDestroySpace(engine->appState.FakeStageSpace));
	}

	// Create a default stage space to use if SPACE_TYPE_STAGE is not
	// supported, or calls to xrGetReferenceSpaceBoundsRect fail.
	spaceCreateInfo.referenceSpaceType = XR_REFERENCE_SPACE_TYPE_LOCAL;
#ifdef OPENXR_FLOOR_STAGE
	spaceCreateInfo.poseInReferenceSpace.position.y = -1.6750f;
#endif
	OXR(xrCreateReferenceSpace(engine->appState.Session, &spaceCreateInfo, &engine->appState.FakeStageSpace));
	ALOGV("Created fake stage space from local space with offset");
	engine->appState.CurrentSpace = engine->appState.FakeStageSpace;

	if (stageSupported) {
		spaceCreateInfo.referenceSpaceType = XR_REFERENCE_SPACE_TYPE_STAGE;
		spaceCreateInfo.poseInReferenceSpace.position.y = 0.0;
		OXR(xrCreateReferenceSpace(engine->appState.Session, &spaceCreateInfo, &engine->appState.StageSpace));
		ALOGV("Created stage space");
#ifdef OPENXR_FLOOR_STAGE
		engine->appState.CurrentSpace = engine->appState.StageSpace;
#endif
	}

	// Update menu orientation
	vrConfig[VR_CONFIG_MENU_PITCH] = (int)hmdorientation.x;
	vrConfig[VR_CONFIG_MENU_YAW] = 0;
}

void VR_InitRenderer( engine_t* engine, bool multiview ) {
	if (initialized) {
		VR_DestroyRenderer(engine);
	}

	int eyeW, eyeH;
	VR_GetResolution(engine, &eyeW, &eyeH);
	vrConfig[VR_CONFIG_VIEWPORT_WIDTH] = eyeW;
	vrConfig[VR_CONFIG_VIEWPORT_HEIGHT] = eyeH;

	// Get the viewport configuration info for the chosen viewport configuration type.
	engine->appState.ViewportConfig.type = XR_TYPE_VIEW_CONFIGURATION_PROPERTIES;
	OXR(xrGetViewConfigurationProperties(engine->appState.Instance, engine->appState.SystemId, XR_VIEW_CONFIGURATION_TYPE_PRIMARY_STEREO, &engine->appState.ViewportConfig));

	uint32_t numOutputSpaces = 0;
	OXR(xrEnumerateReferenceSpaces(engine->appState.Session, 0, &numOutputSpaces, NULL));
	XrReferenceSpaceType* referenceSpaces = (XrReferenceSpaceType*)malloc(numOutputSpaces * sizeof(XrReferenceSpaceType));
	OXR(xrEnumerateReferenceSpaces(engine->appState.Session, numOutputSpaces, &numOutputSpaces, referenceSpaces));

	for (uint32_t i = 0; i < numOutputSpaces; i++) {
		if (referenceSpaces[i] == XR_REFERENCE_SPACE_TYPE_STAGE) {
			stageSupported = true;
			break;
		}
	}

	free(referenceSpaces);

	if (engine->appState.CurrentSpace == XR_NULL_HANDLE) {
		VR_Recenter(engine);
	}

	projections = (XrView*)(malloc(ovrMaxNumEyes * sizeof(XrView)));

	void* vulkanContext = nullptr;
	if (engine->useVulkan) {
		vulkanContext = &engine->graphicsBindingVulkan;
	}
	ovrRenderer_Create(engine->appState.Session, &engine->appState.Renderer,
			engine->appState.ViewConfigurationView[0].recommendedImageRectWidth,
			engine->appState.ViewConfigurationView[0].recommendedImageRectHeight,
			multiview, vulkanContext);
	initialized = true;
}

void VR_DestroyRenderer( engine_t* engine ) {
	ovrRenderer_Destroy(&engine->appState.Renderer);
	free(projections);
	initialized = false;
}

bool VR_InitFrame( engine_t* engine ) {
	bool stageBoundsDirty = true;
	if (ovrApp_HandleXrEvents(&engine->appState)) {
		VR_Recenter(engine);
	}
	if (engine->appState.SessionActive == false) {
		return false;
	}

	if (stageBoundsDirty) {
		VR_UpdateStageBounds(&engine->appState);
		stageBoundsDirty = false;
	}

	// NOTE: OpenXR does not use the concept of frame indices. Instead,
	// XrWaitFrame returns the predicted display time.
	XrFrameWaitInfo waitFrameInfo = {};
	waitFrameInfo.type = XR_TYPE_FRAME_WAIT_INFO;
	waitFrameInfo.next = NULL;

	frameState.type = XR_TYPE_FRAME_STATE;
	frameState.next = NULL;

	OXR(xrWaitFrame(engine->appState.Session, &waitFrameInfo, &frameState));
	engine->predictedDisplayTime = frameState.predictedDisplayTime;
	if (!frameState.shouldRender) {
		return false;
	}

	// Get the HMD pose, predicted for the middle of the time period during which
	// the new eye images will be displayed. The number of frames predicted ahead
	// depends on the pipeline depth of the engine and the synthesis rate.
	// The better the prediction, the less black will be pulled in at the edges.
	XrFrameBeginInfo beginFrameDesc = {};
	beginFrameDesc.type = XR_TYPE_FRAME_BEGIN_INFO;
	beginFrameDesc.next = NULL;
	OXR(xrBeginFrame(engine->appState.Session, &beginFrameDesc));

	XrViewLocateInfo projectionInfo = {};
	projectionInfo.type = XR_TYPE_VIEW_LOCATE_INFO;
	projectionInfo.viewConfigurationType = engine->appState.ViewportConfig.viewConfigurationType;
	projectionInfo.displayTime = frameState.predictedDisplayTime;
	projectionInfo.space = engine->appState.CurrentSpace;

	XrViewState viewState = {XR_TYPE_VIEW_STATE, NULL};

	uint32_t projectionCapacityInput = ovrMaxNumEyes;
	uint32_t projectionCountOutput = projectionCapacityInput;

	OXR(xrLocateViews(
			engine->appState.Session,
			&projectionInfo,
			&viewState,
			projectionCapacityInput,
			&projectionCountOutput,
			projections));
	//

	fov = {};
	for (int eye = 0; eye < ovrMaxNumEyes; eye++) {
		fov.angleLeft += projections[eye].fov.angleLeft / 2.0f;
		fov.angleRight += projections[eye].fov.angleRight / 2.0f;
		fov.angleUp += projections[eye].fov.angleUp / 2.0f;
		fov.angleDown += projections[eye].fov.angleDown / 2.0f;
		invViewTransform[eye] = projections[eye].pose;
	}

	// Update HMD and controllers
	hmdorientation = XrQuaternionf_ToEulerAngles(invViewTransform[0].orientation);
	hmdposition = invViewTransform[0].position;
	IN_VRInputFrame(engine);

	engine->appState.LayerCount = 0;
	memset(engine->appState.Layers, 0, sizeof(ovrCompositorLayer_Union) * ovrMaxLayerCount);

	// Update matrices
	for (int matrix = 0; matrix < VR_MATRIX_COUNT; matrix++) {
		if ((matrix == VR_PROJECTION_MATRIX_LEFT_EYE) || (matrix == VR_PROJECTION_MATRIX_RIGHT_EYE)) {
			float near = (float)vrConfig[VR_CONFIG_FOV_SCALE] / 200.0f;
			vrMatrix[matrix] = ovrMatrix4f_CreateProjectionFov(fov.angleLeft, fov.angleRight, fov.angleUp, fov.angleDown, near, 0.0f );
		} else if ((matrix == VR_VIEW_MATRIX_LEFT_EYE) || (matrix == VR_VIEW_MATRIX_RIGHT_EYE)) {
			XrPosef invView = invViewTransform[0];

			// get axis mirroring configuration
			float mx = vrConfig[VR_CONFIG_MIRROR_PITCH] ? -1 : 1;
			float my = vrConfig[VR_CONFIG_MIRROR_YAW] ? -1 : 1;
			float mz = vrConfig[VR_CONFIG_MIRROR_ROLL] ? -1 : 1;

			// ensure there is maximally one axis to mirror rotation
			if (mx + my + mz < 0) {
				mx *= -1.0f;
				my *= -1.0f;
				mz *= -1.0f;
			} else {
				invView = XrPosef_Inverse(invView);
			}

			// create updated quaternion
			if (mx + my + mz < 3 - EPSILON) {
				XrVector3f rotation = XrQuaternionf_ToEulerAngles(invView.orientation);
				XrQuaternionf pitch = XrQuaternionf_CreateFromVectorAngle({1, 0, 0}, mx * ToRadians(rotation.x));
				XrQuaternionf yaw = XrQuaternionf_CreateFromVectorAngle({0, 1, 0}, my * ToRadians(rotation.y));
				XrQuaternionf roll = XrQuaternionf_CreateFromVectorAngle({0, 0, 1}, mz * ToRadians(rotation.z));
				invView.orientation = XrQuaternionf_Multiply(roll, XrQuaternionf_Multiply(pitch, yaw));
			}

			vrMatrix[matrix] = ovrMatrix4f_CreateFromQuaternion(&invView.orientation);
			float scale = (float)VR_GetConfig(VR_CONFIG_6DOF_SCALE) * 0.000001f;
			if (vrConfig[VR_CONFIG_6DOF_ENABLED]) {
				vrMatrix[matrix].M[0][3] -= hmdposition.x * (vrConfig[VR_CONFIG_MIRROR_AXIS_X] ? -1.0f : 1.0f) * scale;
				vrMatrix[matrix].M[1][3] -= hmdposition.y * (vrConfig[VR_CONFIG_MIRROR_AXIS_Y] ? -1.0f : 1.0f) * scale;
				vrMatrix[matrix].M[2][3] -= hmdposition.z * (vrConfig[VR_CONFIG_MIRROR_AXIS_Z] ? -1.0f : 1.0f) * scale;
			}
			if (vrConfig[VR_CONFIG_6DOF_PRECISE] && (matrix == VR_VIEW_MATRIX_RIGHT_EYE)) {
				float dx = fabs(invViewTransform[1].position.x - invViewTransform[0].position.x);
				float dy = fabs(invViewTransform[1].position.y - invViewTransform[0].position.y);
				float dz = fabs(invViewTransform[1].position.z - invViewTransform[0].position.z);
				float ipd = sqrt(dx * dx + dy * dy + dz * dz);
				XrVector3f separation = {ipd * scale, 0.0f, 0.0f};
				separation = XrQuaternionf_Rotate(invView.orientation, separation);
				separation = XrVector3f_ScalarMultiply(separation, vrConfig[VR_CONFIG_MIRROR_AXIS_Z] ? -1.0f : 1.0f);
				vrMatrix[matrix].M[0][3] -= separation.x;
				vrMatrix[matrix].M[1][3] -= separation.y;
				vrMatrix[matrix].M[2][3] -= separation.z;
			}
		} else {
			assert(false);
		}
	}
	return true;
}

void VR_BeginFrame( engine_t* engine, int fboIndex ) {
	vrConfig[VR_CONFIG_CURRENT_FBO] = fboIndex;
	ovrFramebuffer_Acquire(&engine->appState.Renderer.FrameBuffer[fboIndex]);
}

void VR_EndFrame( engine_t* engine ) {
	int fboIndex = vrConfig[VR_CONFIG_CURRENT_FBO];
	VR_BindFramebuffer(engine);

	// Show mouse cursor
	int size = vrConfig[VR_CONFIG_MOUSE_SIZE];
	if ((vrConfig[VR_CONFIG_MODE] == VR_MODE_FLAT_SCREEN) && (size > 0)) {
		int x = vrConfig[VR_CONFIG_MOUSE_X];
		int y = vrConfig[VR_CONFIG_MOUSE_Y];
		ovrRenderer_MouseCursor(&engine->appState.Renderer, x, y, size);
	}

	ovrFramebuffer* frameBuffer = &engine->appState.Renderer.FrameBuffer[fboIndex];
	//ovrFramebuffer_Resolve(frameBuffer);
	ovrFramebuffer_Release(frameBuffer);
	ovrFramebuffer_SetNone(frameBuffer);
}

void VR_FinishFrame( engine_t* engine ) {

	int vrMode = vrConfig[VR_CONFIG_MODE];
	XrCompositionLayerProjectionView projection_layer_elements[2] = {};
	if ((vrMode == VR_MODE_MONO_6DOF) || (vrMode == VR_MODE_STEREO_6DOF)) {
		vrConfig[VR_CONFIG_MENU_YAW] = (int)hmdorientation.y;

		for (int eye = 0; eye < ovrMaxNumEyes; eye++) {
			int imageLayer = engine->appState.Renderer.Multiview ? eye : 0;
			ovrFramebuffer* frameBuffer = &engine->appState.Renderer.FrameBuffer[0];
			XrPosef pose = invViewTransform[0];
			if (vrMode != VR_MODE_MONO_6DOF) {
				if (!engine->appState.Renderer.Multiview) {
					frameBuffer = &engine->appState.Renderer.FrameBuffer[eye];
				}
				pose = invViewTransform[eye];
			}

			memset(&projection_layer_elements[eye], 0, sizeof(XrCompositionLayerProjectionView));
			projection_layer_elements[eye].type = XR_TYPE_COMPOSITION_LAYER_PROJECTION_VIEW;
			projection_layer_elements[eye].pose = pose;
			projection_layer_elements[eye].fov = fov;

			memset(&projection_layer_elements[eye].subImage, 0, sizeof(XrSwapchainSubImage));
			projection_layer_elements[eye].subImage.swapchain = frameBuffer->ColorSwapChain.Handle;
			projection_layer_elements[eye].subImage.imageRect.offset.x = 0;
			projection_layer_elements[eye].subImage.imageRect.offset.y = 0;
			projection_layer_elements[eye].subImage.imageRect.extent.width = frameBuffer->ColorSwapChain.Width;
			projection_layer_elements[eye].subImage.imageRect.extent.height = frameBuffer->ColorSwapChain.Height;
			projection_layer_elements[eye].subImage.imageArrayIndex = imageLayer;
		}

		XrCompositionLayerProjection projection_layer = {};
		projection_layer.type = XR_TYPE_COMPOSITION_LAYER_PROJECTION;
		projection_layer.layerFlags = XR_COMPOSITION_LAYER_BLEND_TEXTURE_SOURCE_ALPHA_BIT;
		projection_layer.layerFlags |= XR_COMPOSITION_LAYER_CORRECT_CHROMATIC_ABERRATION_BIT;
		projection_layer.space = engine->appState.CurrentSpace;
		projection_layer.viewCount = ovrMaxNumEyes;
		projection_layer.views = projection_layer_elements;

		engine->appState.Layers[engine->appState.LayerCount++].Projection = projection_layer;
	} else if (vrMode == VR_MODE_FLAT_SCREEN) {

		// Build the cylinder layer
		int width = engine->appState.Renderer.FrameBuffer[0].ColorSwapChain.Width;
		int height = engine->appState.Renderer.FrameBuffer[0].ColorSwapChain.Height;
		XrCompositionLayerCylinderKHR cylinder_layer = {};
		cylinder_layer.type = XR_TYPE_COMPOSITION_LAYER_CYLINDER_KHR;
		cylinder_layer.layerFlags = XR_COMPOSITION_LAYER_BLEND_TEXTURE_SOURCE_ALPHA_BIT;
		cylinder_layer.space = engine->appState.CurrentSpace;
		cylinder_layer.eyeVisibility = XR_EYE_VISIBILITY_BOTH;
		memset(&cylinder_layer.subImage, 0, sizeof(XrSwapchainSubImage));
		cylinder_layer.subImage.swapchain = engine->appState.Renderer.FrameBuffer[0].ColorSwapChain.Handle;
		cylinder_layer.subImage.imageRect.offset.x = 0;
		cylinder_layer.subImage.imageRect.offset.y = 0;
		cylinder_layer.subImage.imageRect.extent.width = width;
		cylinder_layer.subImage.imageRect.extent.height = height;
		cylinder_layer.subImage.imageArrayIndex = 0;
		float distance = (float)vrConfig[VR_CONFIG_CANVAS_DISTANCE];
		float menuPitch = ToRadians((float)vrConfig[VR_CONFIG_MENU_PITCH]);
		float menuYaw = ToRadians((float)vrConfig[VR_CONFIG_MENU_YAW]);
		XrVector3f pos = {
				invViewTransform[0].position.x - sin(menuYaw) * distance,
				invViewTransform[0].position.y,
				invViewTransform[0].position.z - cos(menuYaw) * distance
		};
		XrQuaternionf pitch = XrQuaternionf_CreateFromVectorAngle({1, 0, 0}, -menuPitch);
		XrQuaternionf yaw = XrQuaternionf_CreateFromVectorAngle({0, 1, 0}, menuYaw);
		cylinder_layer.pose.orientation = XrQuaternionf_Multiply(pitch, yaw);
		cylinder_layer.pose.position = pos;
		cylinder_layer.radius = 12.0f;
		cylinder_layer.centralAngle = M_PI * 0.5f;
		cylinder_layer.aspectRatio = 1;

		engine->appState.Layers[engine->appState.LayerCount++].Cylinder = cylinder_layer;
	} else {
		assert(false);
	}

	// Compose the layers for this frame.
	const XrCompositionLayerBaseHeader* layers[ovrMaxLayerCount] = {};
	for (int i = 0; i < engine->appState.LayerCount; i++) {
		layers[i] = (const XrCompositionLayerBaseHeader*)&engine->appState.Layers[i];
	}

	XrFrameEndInfo endFrameInfo = {};
	endFrameInfo.type = XR_TYPE_FRAME_END_INFO;
	endFrameInfo.displayTime = frameState.predictedDisplayTime;
	endFrameInfo.environmentBlendMode = XR_ENVIRONMENT_BLEND_MODE_OPAQUE;
	endFrameInfo.layerCount = engine->appState.LayerCount;
	endFrameInfo.layers = layers;

	OXR(xrEndFrame(engine->appState.Session, &endFrameInfo));
	int instances = engine->appState.Renderer.Multiview ? 1 : ovrMaxNumEyes;
	for (int i = 0; i < instances; i++) {
		ovrFramebuffer* frameBuffer = &engine->appState.Renderer.FrameBuffer[instances];
		frameBuffer->TextureSwapChainIndex++;
		frameBuffer->TextureSwapChainIndex %= frameBuffer->TextureSwapChainLength;
	}
}

int VR_GetConfig( VRConfig config ) {
	return vrConfig[config];
}

void VR_SetConfig( VRConfig config, int value) {
	vrConfig[config] = value;
}

void VR_BindFramebuffer(engine_t *engine) {
	if (!initialized) return;
	int fboIndex = vrConfig[VR_CONFIG_CURRENT_FBO];
	ovrFramebuffer_SetCurrent(&engine->appState.Renderer.FrameBuffer[fboIndex]);
}

ovrMatrix4f VR_GetMatrix( VRMatrix matrix ) {
	return vrMatrix[matrix];
}<|MERGE_RESOLUTION|>--- conflicted
+++ resolved
@@ -6,13 +6,7 @@
 #include <stdlib.h>
 #include <string.h>
 
-<<<<<<< HEAD
-=======
-#include <GLES3/gl3.h>
-#include <GLES3/gl3ext.h>
-
 XrFovf fov;
->>>>>>> a081d684
 XrView* projections;
 XrPosef invViewTransform[2];
 XrFrameState frameState = {};
