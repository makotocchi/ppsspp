--- conflicted
+++ resolved
@@ -32,20 +32,14 @@
   "threads/mbx/mbx",
   "power/power",
   "rtc/rtc",
-<<<<<<< HEAD
   "umd/callbacks/umd",
-=======
   "power/power",
->>>>>>> a2c024e4
 ]
 
 # These are the next tests up for fixing.
 tests_next = [
-<<<<<<< HEAD
   "audio/atrac/atractest",
   "audio/sascore/sascore",
-=======
->>>>>>> a2c024e4
   "ctrl/ctrl",
   "gpu/simple/simple",
   "gpu/triangle/triangle",
@@ -172,20 +166,12 @@
       print "  " + test + " - passed!"
       tests_passed.append(test)
     else:
-<<<<<<< HEAD
       if '-v' in args:
         print "============== output from failed " + test + " :"
         print output
         print "============== expected output:"
         print expected_output
         print "==============================="
-=======
-      #print "============== output from failed " + test + " :"
-      #print output
-      #print "============== expected output:"
-      #print expected_output
-      #print "==============================="
->>>>>>> a2c024e4
       tests_failed.append(test)
 
   print "%i tests passed, %i tests failed." % (
