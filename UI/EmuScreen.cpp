--- conflicted
+++ resolved
@@ -457,14 +457,6 @@
 		break;
 	}
 
-<<<<<<< HEAD
-	case VIRTKEY_RECORD:
-	{
-		g_Config.bDumpFrames = !g_Config.bDumpFrames;
-		g_Config.bDumpAudio = !g_Config.bDumpAudio;
-		break;
-	}
-=======
 #ifndef MOBILE_DEVICE
 	case VIRTKEY_RECORD:
 	{
@@ -486,7 +478,6 @@
 		break;
 	}
 #endif
->>>>>>> 341611e1
 
 	case VIRTKEY_AXIS_X_MIN:
 	case VIRTKEY_AXIS_X_MAX:
