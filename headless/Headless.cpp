--- conflicted
+++ resolved
@@ -369,12 +369,9 @@
 	g_Config.bFrameSkipUnthrottle = false;
 	g_Config.bEnableLogging = fullLog;
 	g_Config.iNumWorkerThreads = 1;
-<<<<<<< HEAD
+	g_Config.bSoftwareSkinning = true;
 	g_Config.iATRACMP3Volume = MAX_CONFIG_VOLUME;
 	g_Config.iSASVolume = MAX_CONFIG_VOLUME;
-=======
-	g_Config.bSoftwareSkinning = true;
->>>>>>> 21b2cbc8
 	g_Config.bVertexDecoderJit = true;
 	g_Config.bBlockTransferGPU = true;
 	g_Config.iSplineBezierQuality = 2;
