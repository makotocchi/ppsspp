// Copyright (c) 2012- PPSSPP Project.

// This program is free software: you can redistribute it and/or modify
// it under the terms of the GNU General Public License as published by
// the Free Software Foundation, version 2.0 or later versions.

// This program is distributed in the hope that it will be useful,
// but WITHOUT ANY WARRANTY; without even the implied warranty of
// MERCHANTABILITY or FITNESS FOR A PARTICULAR PURPOSE.  See the
// GNU General Public License 2.0 for more details.

// A copy of the GPL 2.0 should have been included with the program.
// If not, see http://www.gnu.org/licenses/

// Official git repository and contact information can be found at
// https://github.com/hrydgard/ppsspp and http://www.ppsspp.org/.


#include "base/display.h"
#include "Common/FileUtil.h"
#include "Config.h"
#include "file/ini_file.h"
#include "HLE/sceUtility.h"
#include "Common/CPUDetect.h"

Config g_Config;


#ifdef IOS
extern bool isJailed;
#endif

Config::Config()
{
}

Config::~Config()
{
}

void Config::Load(const char *iniFileName)
{
	iniFilename_ = iniFileName;
	INFO_LOG(LOADER, "Loading config: %s", iniFileName);
	bSaveSettings = true;

	IniFile iniFile;
	if (!iniFile.Load(iniFileName)) {
		ERROR_LOG(LOADER, "Failed to read %s. Setting config to default.", iniFileName);
		// Continue anyway to initialize the config.
	}

	IniFile::Section *general = iniFile.GetOrCreateSection("General");

	bSpeedLimit = false;
	general->Get("FirstRun", &bFirstRun, true);
	general->Get("AutoLoadLast", &bAutoLoadLast, false);
	general->Get("AutoRun", &bAutoRun, true);
	general->Get("Browse", &bBrowse, false);
	general->Get("ConfirmOnQuit", &bConfirmOnQuit, false);
	general->Get("IgnoreBadMemAccess", &bIgnoreBadMemAccess, true);
	general->Get("CurrentDirectory", &currentDirectory, "");
	general->Get("ShowDebuggerOnLoad", &bShowDebuggerOnLoad, false);
	general->Get("Language", &languageIni, "en_US");
	general->Get("NumWorkerThreads", &iNumWorkerThreads, cpu_info.num_cores);
	general->Get("MaxRecent", &iMaxRecent, 12);
<<<<<<< HEAD
	// Fix issue from switching from uint (hex in .ini) to int (dec)
	if (iMaxRecent == 0)
		iMaxRecent = 12;
=======
	general->Get("EnableCheats", &iEnableCheats, 0);
>>>>>>> eaf06001

	// "default" means let emulator decide, "" means disable.
	general->Get("ReportHost", &sReportHost, "default");
	general->Get("Recent", recentIsos);
	general->Get("WindowX", &iWindowX, 40);
	general->Get("WindowY", &iWindowY, 100);
	general->Get("AutoSaveSymbolMap", &bAutoSaveSymbolMap, false);

	if (recentIsos.size() > iMaxRecent)
		recentIsos.resize(iMaxRecent);

	IniFile::Section *cpu = iniFile.GetOrCreateSection("CPU");
#ifdef IOS
	cpu->Get("Jit", &bJit, !isJailed);
#else
	cpu->Get("Jit", &bJit, true);
#endif
	//FastMemory Default set back to True when solve UNIMPL _sceAtracGetContextAddress making game crash
	cpu->Get("FastMemory", &bFastMemory, false);

	IniFile::Section *graphics = iniFile.GetOrCreateSection("Graphics");
	graphics->Get("ShowFPSCounter", &bShowFPSCounter, false);
	graphics->Get("DisplayFramebuffer", &bDisplayFramebuffer, false);
#ifdef _WIN32
	graphics->Get("ResolutionScale", &iWindowZoom, 2);
#else
	graphics->Get("ResolutionScale", &iWindowZoom, 1);
#endif
	graphics->Get("BufferedRendering", &bBufferedRendering, true);
	graphics->Get("HardwareTransform", &bHardwareTransform, true);
	graphics->Get("LinearFiltering", &bLinearFiltering, false);
	graphics->Get("SSAA", &SSAntiAliasing, 0);
	graphics->Get("VBO", &bUseVBO, false);
	graphics->Get("FrameSkip", &iFrameSkip, 0);
	graphics->Get("FrameRate", &iFpsLimit, 60);
	graphics->Get("UseMediaEngine", &bUseMediaEngine, true);
#ifdef USING_GLES2
	graphics->Get("AnisotropyLevel", &iAnisotropyLevel, 0);
#else
	graphics->Get("AnisotropyLevel", &iAnisotropyLevel, 8);
#endif
	graphics->Get("VertexCache", &bVertexCache, true);
	graphics->Get("FullScreen", &bFullScreen, false);
#ifdef BLACKBERRY10
	graphics->Get("PartialStretch", &bPartialStretch, pixel_xres == pixel_yres);
#endif
	graphics->Get("StretchToDisplay", &bStretchToDisplay, false);
	graphics->Get("TrueColor", &bTrueColor, true);
#ifdef USING_GLES2
	graphics->Get("MipMap", &bMipMap, true);
#else
	graphics->Get("MipMap", &bMipMap, false);
#endif
	graphics->Get("TexScalingLevel", &iTexScalingLevel, 1);
	graphics->Get("TexScalingType", &iTexScalingType, 0);
	graphics->Get("TexDeposterize", &bTexDeposterize, false);

	IniFile::Section *sound = iniFile.GetOrCreateSection("Sound");
	sound->Get("Enable", &bEnableSound, true);

	IniFile::Section *control = iniFile.GetOrCreateSection("Control");
	control->Get("ShowStick", &bShowAnalogStick, false);
#ifdef BLACKBERRY10
	control->Get("ShowTouchControls", &bShowTouchControls, pixel_xres != pixel_yres);
#elif defined(USING_GLES2)
	control->Get("ShowTouchControls", &bShowTouchControls, true);
#else
	control->Get("ShowTouchControls", &bShowTouchControls,false);
#endif
	control->Get("LargeControls", &bLargeControls, false);
	control->Get("KeyMapping",iMappingMap);
	control->Get("AccelerometerToAnalogHoriz", &bAccelerometerToAnalogHoriz, false);
	control->Get("ForceInputDevice", &iForceInputDevice, -1);

	IniFile::Section *pspConfig = iniFile.GetOrCreateSection("SystemParam");
	pspConfig->Get("NickName", &sNickName, "shadow");
	pspConfig->Get("Language", &ilanguage, PSP_SYSTEMPARAM_LANGUAGE_ENGLISH);
	pspConfig->Get("TimeFormat", &itimeformat, PSP_SYSTEMPARAM_TIME_FORMAT_24HR);
	pspConfig->Get("DateFormat", &iDateFormat, PSP_SYSTEMPARAM_DATE_FORMAT_YYYYMMDD);
	pspConfig->Get("TimeZone", &iTimeZone, 0);
	pspConfig->Get("DayLightSavings", &bDayLightSavings, PSP_SYSTEMPARAM_DAYLIGHTSAVINGS_STD);
	pspConfig->Get("ButtonPreference", &bButtonPreference, PSP_SYSTEMPARAM_BUTTON_CROSS);
	pspConfig->Get("LockParentalLevel", &iLockParentalLevel, 0);
	pspConfig->Get("WlanAdhocChannel", &iWlanAdhocChannel, PSP_SYSTEMPARAM_ADHOC_CHANNEL_AUTOMATIC);
	pspConfig->Get("WlanPowerSave", &bWlanPowerSave, PSP_SYSTEMPARAM_WLAN_POWERSAVE_OFF);
	pspConfig->Get("EncryptSave", &bEncryptSave, true);

	CleanRecent();
}

void Config::Save()
{
	if (iniFilename_.size() && g_Config.bSaveSettings) {
		CleanRecent();
		IniFile iniFile;
		if (!iniFile.Load(iniFilename_.c_str())) {
			ERROR_LOG(LOADER, "Error saving config - can't read ini %s", iniFilename_.c_str());
		}

		IniFile::Section *general = iniFile.GetOrCreateSection("General");
		general->Set("FirstRun", bFirstRun);
		general->Set("AutoLoadLast", bAutoLoadLast);
		general->Set("AutoRun", bAutoRun);
		general->Set("Browse", bBrowse);
		general->Set("ConfirmOnQuit", bConfirmOnQuit);
		general->Set("IgnoreBadMemAccess", bIgnoreBadMemAccess);
		general->Set("CurrentDirectory", currentDirectory);
		general->Set("ShowDebuggerOnLoad", bShowDebuggerOnLoad);
		general->Set("ReportHost", sReportHost);
		general->Set("Recent", recentIsos);
		general->Set("WindowX", iWindowX);
		general->Set("WindowY", iWindowY);
		general->Set("AutoSaveSymbolMap", bAutoSaveSymbolMap);
		general->Set("Language", languageIni);
		general->Set("NumWorkerThreads", iNumWorkerThreads);
		general->Set("MaxRecent", iMaxRecent);
		general->Set("EnableCheats", iEnableCheats);

		IniFile::Section *cpu = iniFile.GetOrCreateSection("CPU");
		cpu->Set("Jit", bJit);
		cpu->Set("FastMemory", bFastMemory);

		IniFile::Section *graphics = iniFile.GetOrCreateSection("Graphics");
		graphics->Set("ShowFPSCounter", bShowFPSCounter);
		graphics->Set("DisplayFramebuffer", bDisplayFramebuffer);
		graphics->Set("ResolutionScale", iWindowZoom);
		graphics->Set("BufferedRendering", bBufferedRendering);
		graphics->Set("HardwareTransform", bHardwareTransform);
		graphics->Set("LinearFiltering", bLinearFiltering);
		graphics->Set("SSAA", SSAntiAliasing);
		graphics->Set("VBO", bUseVBO);
		graphics->Set("FrameSkip", iFrameSkip);
		graphics->Set("FrameRate", iFpsLimit);
		graphics->Set("UseMediaEngine", bUseMediaEngine);
		graphics->Set("AnisotropyLevel", iAnisotropyLevel);
		graphics->Set("VertexCache", bVertexCache);
		graphics->Set("FullScreen", bFullScreen);
#ifdef BLACKBERRY10
		graphics->Set("PartialStretch", bPartialStretch);
#endif
		graphics->Set("StretchToDisplay", bStretchToDisplay);
		graphics->Set("TrueColor", bTrueColor);
		graphics->Set("MipMap", bMipMap);
		graphics->Set("TexScalingLevel", iTexScalingLevel);
		graphics->Set("TexScalingType", iTexScalingType);
		graphics->Set("TexDeposterize", bTexDeposterize);

		IniFile::Section *sound = iniFile.GetOrCreateSection("Sound");
		sound->Set("Enable", bEnableSound);

		IniFile::Section *control = iniFile.GetOrCreateSection("Control");
		control->Set("ShowStick", bShowAnalogStick);
		control->Set("ShowTouchControls", bShowTouchControls);
		control->Set("LargeControls", bLargeControls);
		control->Set("KeyMapping",iMappingMap);
		control->Set("AccelerometerToAnalogHoriz", bAccelerometerToAnalogHoriz);
		control->Set("ForceInputDevice", iForceInputDevice);
		

		IniFile::Section *pspConfig = iniFile.GetOrCreateSection("SystemParam");
		pspConfig->Set("NickName", sNickName.c_str());
		pspConfig->Set("Language", ilanguage);
		pspConfig->Set("TimeFormat", itimeformat);
		pspConfig->Set("DateFormat", iDateFormat);
		pspConfig->Set("TimeZone", iTimeZone);
		pspConfig->Set("DayLightSavings", bDayLightSavings);
		pspConfig->Set("ButtonPreference", bButtonPreference);
		pspConfig->Set("LockParentalLevel", iLockParentalLevel);
		pspConfig->Set("WlanAdhocChannel", iWlanAdhocChannel);
		pspConfig->Set("WlanPowerSave", bWlanPowerSave);
		pspConfig->Set("EncryptSave", bEncryptSave);

		if (!iniFile.Save(iniFilename_.c_str())) {
			ERROR_LOG(LOADER, "Error saving config - can't write ini %s", iniFilename_.c_str());
			return;
		}
		INFO_LOG(LOADER, "Config saved: %s", iniFilename_.c_str());
	} else {
		INFO_LOG(LOADER, "Not saving config");
	}
}

void Config::AddRecent(const std::string &file) {
	for (auto str = recentIsos.begin(); str != recentIsos.end(); str++) {
		if (*str == file) {
			recentIsos.erase(str);
			recentIsos.insert(recentIsos.begin(), file);
			if (recentIsos.size() > iMaxRecent)
				recentIsos.resize(iMaxRecent);
			return;
		}
	}
	recentIsos.insert(recentIsos.begin(), file);
	if (recentIsos.size() > iMaxRecent)
		recentIsos.resize(iMaxRecent);
}

void Config::CleanRecent() {
	std::vector<std::string> cleanedRecent;
	for (size_t i = 0; i < recentIsos.size(); i++) {
		if (File::Exists(recentIsos[i]))
			cleanedRecent.push_back(recentIsos[i]);
	}
	recentIsos = cleanedRecent;

}<|MERGE_RESOLUTION|>--- conflicted
+++ resolved
@@ -63,14 +63,11 @@
 	general->Get("ShowDebuggerOnLoad", &bShowDebuggerOnLoad, false);
 	general->Get("Language", &languageIni, "en_US");
 	general->Get("NumWorkerThreads", &iNumWorkerThreads, cpu_info.num_cores);
+	general->Get("EnableCheats", &iEnableCheats, 0);
 	general->Get("MaxRecent", &iMaxRecent, 12);
-<<<<<<< HEAD
 	// Fix issue from switching from uint (hex in .ini) to int (dec)
 	if (iMaxRecent == 0)
 		iMaxRecent = 12;
-=======
-	general->Get("EnableCheats", &iEnableCheats, 0);
->>>>>>> eaf06001
 
 	// "default" means let emulator decide, "" means disable.
 	general->Get("ReportHost", &sReportHost, "default");
