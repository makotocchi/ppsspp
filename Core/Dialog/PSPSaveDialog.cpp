// Copyright (c) 2012- PPSSPP Project.

// This program is free software: you can redistribute it and/or modify
// it under the terms of the GNU General Public License as published by
// the Free Software Foundation, version 2.0 or later versions.

// This program is distributed in the hope that it will be useful,
// but WITHOUT ANY WARRANTY; without even the implied warranty of
// MERCHANTABILITY or FITNESS FOR A PARTICULAR PURPOSE.  See the
// GNU General Public License 2.0 for more details.

// A copy of the GPL 2.0 should have been included with the program.
// If not, see http://www.gnu.org/licenses/

// Official git repository and contact information can be found at
// https://github.com/hrydgard/ppsspp and http://www.ppsspp.org/.

#ifdef __MINGW32__
#define _POSIX_THREAD_SAFE_FUNCTIONS 200112L
#endif

#include <thread>

#include "i18n/i18n.h"
#include "thread/threadutil.h"

#include "Common/ChunkFile.h"

#include "Core/FileSystems/MetaFileSystem.h"
#include "Core/Util/PPGeDraw.h"
#include "Core/HLE/sceCtrl.h"
#include "Core/HLE/sceUtility.h"
#include "Core/MemMapHelpers.h"
#include "Core/Config.h"
#include "Core/Reporting.h"
#include "Core/HW/MemoryStick.h"
#include "Core/Dialog/PSPSaveDialog.h"

const static float FONT_SCALE = 0.55f;

// These are rough, it seems to take at least 100ms or so to init, and shutdown depends on threads.
// Some games seem to required slightly longer delays to work, so we try 200ms as a compromise.
const static int SAVEDATA_INIT_DELAY_US = 200000;
const static int SAVEDATA_SHUTDOWN_DELAY_US = 2000;

// These are the only sizes which are allowed.
// TODO: We should test what the different behavior is for each.
const static int SAVEDATA_DIALOG_SIZE_V1 = 1480;
const static int SAVEDATA_DIALOG_SIZE_V2 = 1500;
const static int SAVEDATA_DIALOG_SIZE_V3 = 1536;


PSPSaveDialog::PSPSaveDialog()
	: PSPDialog()
	, display(DS_NONE)
	, currentSelectedSave(0)
	, ioThread(0)
{
	param.SetPspParam(0);
}

PSPSaveDialog::~PSPSaveDialog() {
}

int PSPSaveDialog::Init(int paramAddr)
{
	// Ignore if already running
	if (GetStatus() != SCE_UTILITY_STATUS_NONE) {
		ERROR_LOG_REPORT(SCEUTILITY, "A save request is already running, not starting a new one");
		return SCE_ERROR_UTILITY_INVALID_STATUS;
	}

	JoinIOThread();
	ioThreadStatus = SAVEIO_NONE;

	requestAddr = paramAddr;
	int size = Memory::Read_U32(requestAddr);
	memset(&request, 0, sizeof(request));
	// Only copy the right size to support different save request format
	if (size != SAVEDATA_DIALOG_SIZE_V1 && size != SAVEDATA_DIALOG_SIZE_V2 && size != SAVEDATA_DIALOG_SIZE_V3) {
		ERROR_LOG_REPORT(SCEUTILITY, "sceUtilitySavedataInitStart: invalid size %d", size);
		return SCE_ERROR_UTILITY_INVALID_PARAM_SIZE;
	}
	Memory::Memcpy(&request, requestAddr, size);
	Memory::Memcpy(&originalRequest, requestAddr, size);

	int retval = param.SetPspParam(&request);

	const u32 mode = (u32)param.GetPspParam()->mode;
	const char *modeName = mode < ARRAY_SIZE(utilitySavedataTypeNames) ? utilitySavedataTypeNames[mode] : "UNKNOWN";
	INFO_LOG(SCEUTILITY,"sceUtilitySavedataInitStart(%08x) - %s (%d)", paramAddr, modeName, mode);
	INFO_LOG(SCEUTILITY,"sceUtilitySavedataInitStart(%08x) : Game key (hex): %s", paramAddr, param.GetKey(param.GetPspParam()).c_str());

	yesnoChoice = 1;
	switch ((SceUtilitySavedataFocus)(u32)param.GetPspParam()->focus)
	{
	case SCE_UTILITY_SAVEDATA_FOCUS_NAME:
		currentSelectedSave = param.GetSaveNameIndex(param.GetPspParam());
		break;
	case SCE_UTILITY_SAVEDATA_FOCUS_FIRSTLIST:
		currentSelectedSave = param.GetFirstListSave();
		break;
	case SCE_UTILITY_SAVEDATA_FOCUS_LASTLIST:
		currentSelectedSave = param.GetLastListSave();
		break;
	case SCE_UTILITY_SAVEDATA_FOCUS_LATEST:
		currentSelectedSave = param.GetLatestSave();
		break;
	case SCE_UTILITY_SAVEDATA_FOCUS_OLDEST:
		currentSelectedSave = param.GetOldestSave();
		break;
	case SCE_UTILITY_SAVEDATA_FOCUS_FIRSTDATA:
		currentSelectedSave = param.GetFirstDataSave();
		break;
	case SCE_UTILITY_SAVEDATA_FOCUS_LASTDATA:
		currentSelectedSave = param.GetLastDataSave();
		break;
	case SCE_UTILITY_SAVEDATA_FOCUS_FIRSTEMPTY:
		currentSelectedSave = param.GetFirstEmptySave();
		break;
	case SCE_UTILITY_SAVEDATA_FOCUS_LASTEMPTY:
		currentSelectedSave = param.GetLastEmptySave();
		break;
	default:
		WARN_LOG(SCEUTILITY, "Unknown save list focus option: %d", param.GetPspParam()->focus);
		currentSelectedSave = 0;
		break;
	}

	switch ((SceUtilitySavedataType)(u32)param.GetPspParam()->mode)
	{
		case SCE_UTILITY_SAVEDATA_TYPE_LOAD:
			DEBUG_LOG(SCEUTILITY, "Loading. Title: %s Save: %s File: %s", param.GetGameName(param.GetPspParam()).c_str(), param.GetSaveName(param.GetPspParam()).c_str(), param.GetFileName(param.GetPspParam()).c_str());
			if (param.GetFileInfo(0).size != 0)
				display = DS_LOAD_CONFIRM;
			else
				display = DS_LOAD_NODATA;
			break;
		case SCE_UTILITY_SAVEDATA_TYPE_AUTOLOAD:
			DEBUG_LOG(SCEUTILITY, "Loading. Title: %s Save: %s File: %s", param.GetGameName(param.GetPspParam()).c_str(), param.GetSaveName(param.GetPspParam()).c_str(), param.GetFileName(param.GetPspParam()).c_str());
			display = DS_NONE;
			// Is this necessary?
			// currentSelectedSave = param.GetSelectedSave();
			break;
		case SCE_UTILITY_SAVEDATA_TYPE_LISTLOAD:
			DEBUG_LOG(SCEUTILITY, "Loading. Title: %s Save: %s File: %s", param.GetGameName(param.GetPspParam()).c_str(), param.GetGameName(param.GetPspParam()).c_str(), param.GetFileName(param.GetPspParam()).c_str());
			if(param.GetFilenameCount() == 0)
				display = DS_LOAD_NODATA;
			else
				display = DS_LOAD_LIST_CHOICE;
			break;
		case SCE_UTILITY_SAVEDATA_TYPE_SAVE:
			DEBUG_LOG(SCEUTILITY, "Saving. Title: %s Save: %s File: %s", param.GetGameName(param.GetPspParam()).c_str(), param.GetGameName(param.GetPspParam()).c_str(), param.GetFileName(param.GetPspParam()).c_str());
			if (param.GetFileInfo(0).size != 0)
			{
				yesnoChoice = 0;
				display = DS_SAVE_CONFIRM_OVERWRITE;
			}
			else
				display = DS_SAVE_CONFIRM;
			break;
		case SCE_UTILITY_SAVEDATA_TYPE_AUTOSAVE:
			DEBUG_LOG(SCEUTILITY, "Saving. Title: %s Save: %s File: %s", param.GetGameName(param.GetPspParam()).c_str(), param.GetGameName(param.GetPspParam()).c_str(), param.GetFileName(param.GetPspParam()).c_str());
			display = DS_NONE;
			// Is this necessary?
			// currentSelectedSave = param.GetSelectedSave();
			break;
		case SCE_UTILITY_SAVEDATA_TYPE_LISTSAVE:
			DEBUG_LOG(SCEUTILITY, "Saving. Title: %s Save: %s File: %s", param.GetGameName(param.GetPspParam()).c_str(), param.GetGameName(param.GetPspParam()).c_str(), param.GetFileName(param.GetPspParam()).c_str());
			display = DS_SAVE_LIST_CHOICE;
			break;
		case SCE_UTILITY_SAVEDATA_TYPE_LISTDELETE:
			DEBUG_LOG(SCEUTILITY, "Delete. Title: %s Save: %s File: %s", param.GetGameName(param.GetPspParam()).c_str(), param.GetGameName(param.GetPspParam()).c_str(), param.GetFileName(param.GetPspParam()).c_str());
			if(param.GetFilenameCount() == 0)
				display = DS_DELETE_NODATA;
			else
				display = DS_DELETE_LIST_CHOICE;
			break;
		case SCE_UTILITY_SAVEDATA_TYPE_SIZES:
		case SCE_UTILITY_SAVEDATA_TYPE_LIST:
		case SCE_UTILITY_SAVEDATA_TYPE_FILES:
		case SCE_UTILITY_SAVEDATA_TYPE_GETSIZE:
		case SCE_UTILITY_SAVEDATA_TYPE_SINGLEDELETE:
		case SCE_UTILITY_SAVEDATA_TYPE_MAKEDATASECURE:
		case SCE_UTILITY_SAVEDATA_TYPE_MAKEDATA:
		case SCE_UTILITY_SAVEDATA_TYPE_WRITEDATASECURE:
		case SCE_UTILITY_SAVEDATA_TYPE_WRITEDATA:
		case SCE_UTILITY_SAVEDATA_TYPE_READDATASECURE:
		case SCE_UTILITY_SAVEDATA_TYPE_READDATA:
		case SCE_UTILITY_SAVEDATA_TYPE_DELETEDATA:
			display = DS_NONE;
			break;

		case SCE_UTILITY_SAVEDATA_TYPE_DELETE: // When run on a PSP, displays a list of all saves on the PSP. Weird. (Not really, it's to let you free up space)
			display = DS_DELETE_LIST_CHOICE;
			break;
		default:
		{
			ERROR_LOG_REPORT(SCEUTILITY, "Load/Save function %d not coded. Title: %s Save: %s File: %s", (SceUtilitySavedataType)(u32)param.GetPspParam()->mode, param.GetGameName(param.GetPspParam()).c_str(), param.GetGameName(param.GetPspParam()).c_str(), param.GetFileName(param.GetPspParam()).c_str());
			param.GetPspParam()->common.result = 0;
			ChangeStatusInit(SAVEDATA_INIT_DELAY_US);
			display = DS_NONE;
			return 0; // Return 0 should allow the game to continue, but missing function must be implemented and returning the right value or the game can block.
		}
		break;
	}

	if (retval < 0) {
		ChangeStatusShutdown(SAVEDATA_SHUTDOWN_DELAY_US);
	} else {
		ChangeStatusInit(SAVEDATA_INIT_DELAY_US);
	}

	UpdateButtons();
	StartFade(true);

	/*INFO_LOG(SCEUTILITY,"Dump Param :");
	INFO_LOG(SCEUTILITY,"size : %d",param.GetPspParam()->common.size);
	INFO_LOG(SCEUTILITY,"language : %d",param.GetPspParam()->common.language);
	INFO_LOG(SCEUTILITY,"buttonSwap : %d",param.GetPspParam()->common.buttonSwap);
	INFO_LOG(SCEUTILITY,"result : %d",param.GetPspParam()->common.result);
	INFO_LOG(SCEUTILITY,"mode : %d",param.GetPspParam()->mode);
	INFO_LOG(SCEUTILITY,"bind : %d",param.GetPspParam()->bind);
	INFO_LOG(SCEUTILITY,"overwriteMode : %d",param.GetPspParam()->overwriteMode);
	INFO_LOG(SCEUTILITY,"gameName : %s",param.GetGameName(param.GetPspParam()).c_str());
	INFO_LOG(SCEUTILITY,"saveName : %s",param.GetPspParam()->saveName);
	INFO_LOG(SCEUTILITY,"saveNameList : %08x",*((unsigned int*)&param.GetPspParam()->saveNameList));
	INFO_LOG(SCEUTILITY,"fileName : %s",param.GetPspParam()->fileName);
	INFO_LOG(SCEUTILITY,"dataBuf : %08x",*((unsigned int*)&param.GetPspParam()->dataBuf));
	INFO_LOG(SCEUTILITY,"dataBufSize : %u",param.GetPspParam()->dataBufSize);
	INFO_LOG(SCEUTILITY,"dataSize : %u",param.GetPspParam()->dataSize);

	INFO_LOG(SCEUTILITY,"sfo title : %s",param.GetPspParam()->sfoParam.title);
	INFO_LOG(SCEUTILITY,"sfo savedataTitle : %s",param.GetPspParam()->sfoParam.savedataTitle);
	INFO_LOG(SCEUTILITY,"sfo detail : %s",param.GetPspParam()->sfoParam.detail);

	INFO_LOG(SCEUTILITY,"icon0 data : %08x",*((unsigned int*)&param.GetPspParam()->icon0FileData.buf));
	INFO_LOG(SCEUTILITY,"icon0 size : %u",param.GetPspParam()->icon0FileData.bufSize);

	INFO_LOG(SCEUTILITY,"icon1 data : %08x",*((unsigned int*)&param.GetPspParam()->icon1FileData.buf));
	INFO_LOG(SCEUTILITY,"icon1 size : %u",param.GetPspParam()->icon1FileData.bufSize);

	INFO_LOG(SCEUTILITY,"pic1 data : %08x",*((unsigned int*)&param.GetPspParam()->pic1FileData.buf));
	INFO_LOG(SCEUTILITY,"pic1 size : %u",param.GetPspParam()->pic1FileData.bufSize);

	INFO_LOG(SCEUTILITY,"snd0 data : %08x",*((unsigned int*)&param.GetPspParam()->snd0FileData.buf));
	INFO_LOG(SCEUTILITY,"snd0 size : %u",param.GetPspParam()->snd0FileData.bufSize);*/
	return retval;
}

const std::string PSPSaveDialog::GetSelectedSaveDirName() const
{
	switch ((SceUtilitySavedataType)(u32)param.GetPspParam()->mode)
	{
	case SCE_UTILITY_SAVEDATA_TYPE_LOAD:
	case SCE_UTILITY_SAVEDATA_TYPE_AUTOLOAD:
	case SCE_UTILITY_SAVEDATA_TYPE_SAVE:
	case SCE_UTILITY_SAVEDATA_TYPE_AUTOSAVE:
		return param.GetSaveDirName(param.GetPspParam());

	case SCE_UTILITY_SAVEDATA_TYPE_MAKEDATASECURE:
	case SCE_UTILITY_SAVEDATA_TYPE_MAKEDATA:
	case SCE_UTILITY_SAVEDATA_TYPE_READDATASECURE:
	case SCE_UTILITY_SAVEDATA_TYPE_READDATA:
	case SCE_UTILITY_SAVEDATA_TYPE_WRITEDATASECURE:
	case SCE_UTILITY_SAVEDATA_TYPE_WRITEDATA:
	case SCE_UTILITY_SAVEDATA_TYPE_ERASESECURE:
	case SCE_UTILITY_SAVEDATA_TYPE_ERASE:
	case SCE_UTILITY_SAVEDATA_TYPE_DELETEDATA:
		return param.GetSaveDirName(param.GetPspParam());

	// TODO: Maybe also SINGLEDELETE/etc?

	// SIZES ignores saveName it seems.

	default:
		return param.GetSaveDirName(param.GetPspParam(), currentSelectedSave);
		break;
	}
}

void PSPSaveDialog::DisplayBanner(int which)
{
	auto di = GetI18NCategory("Dialog");
	PPGeDrawRect(0, 0, 480, 23, CalcFadedColor(0x65636358));

	PPGeStyle textStyle = FadedStyle(PPGeAlign::BOX_VCENTER, 0.6f);
	textStyle.hasShadow = false;

	const char *title;
	switch (which)
	{
	case DB_SAVE:
		title = di->T("Save");
		break;
	case DB_LOAD:
		title = di->T("Load");
		break;
	case DB_DELETE:
		title = di->T("Delete");
		break;
	default:
		title = "";
		break;
	}
	// TODO: Draw a hexagon icon
	PPGeDrawImage(10, 6, 12.0f, 12.0f, 1, 10, 1, 10, 10, 10, textStyle.color);
	PPGeDrawText(title, 30, 11, textStyle);
}

void PSPSaveDialog::DisplaySaveList(bool canMove) {
	std::lock_guard<std::mutex> guard(paramLock);
	static int upFramesHeld = 0;
	static int downFramesHeld = 0;

	for (int displayCount = 0; displayCount < param.GetFilenameCount(); displayCount++)
	{
		int textureColor = 0xFFFFFFFF;
		auto fileInfo = param.GetFileInfo(displayCount);

		if (fileInfo.size == 0 && fileInfo.texture != NULL)
			textureColor = 0xFF777777;

		// Calc save image position on screen
		float w, h , x, b;
		float y = 97;
		if (displayCount != currentSelectedSave) {
			w = 81;
			h = 45;
			x = 58.5f;
		} else {
			w = 144;
			h = 80;
			x = 27;
			b = 1.2f;
			PPGeDrawRect(x-b, y-b, x+w+b, y, CalcFadedColor(0xD0FFFFFF)); // top border
			PPGeDrawRect(x-b, y, x, y+h, CalcFadedColor(0xD0FFFFFF)); // left border
			PPGeDrawRect(x-b, y+h, x+w+b, y+h+b, CalcFadedColor(0xD0FFFFFF)); //bottom border
			PPGeDrawRect(x+w, y, x+w+b, y+h, CalcFadedColor(0xD0FFFFFF)); //right border
		}
		if (displayCount < currentSelectedSave)
			y -= 13 + 45 * (currentSelectedSave - displayCount);
		else if (displayCount > currentSelectedSave)
			y += 48 + 45 * (displayCount - currentSelectedSave);

		// Skip if it's well outside the screen.
		if (y > 472.0f || y < -200.0f)
			continue;

		int tw = 256;
		int th = 256;
		if (fileInfo.texture != NULL) {
			fileInfo.texture->SetTexture();
			tw = fileInfo.texture->Width();
			th = fileInfo.texture->Height();
			PPGeDrawImage(x, y, w, h, 0, 0, 1, 1, tw, th, textureColor);
		}
		PPGeSetDefaultTexture();
	}

	if (canMove) {
		if ( (IsButtonPressed(CTRL_UP) || IsButtonHeld(CTRL_UP, upFramesHeld)) && currentSelectedSave > 0)
			currentSelectedSave--;

		else if ( (IsButtonPressed(CTRL_DOWN) || IsButtonHeld(CTRL_DOWN, downFramesHeld)) && currentSelectedSave < (param.GetFilenameCount() - 1))
			currentSelectedSave++;
	}
}

void PSPSaveDialog::DisplaySaveIcon(bool checkExists)
{
	std::lock_guard<std::mutex> guard(paramLock);
	int textureColor = CalcFadedColor(0xFFFFFFFF);
	auto curSave = param.GetFileInfo(currentSelectedSave);

	if (curSave.size == 0 && checkExists)
		textureColor = CalcFadedColor(0xFF777777);

	// Calc save image position on screen
	float w = 144;
	float h = 80;
	float x = 27;
	float y = 97;

	int tw = 256;
	int th = 256;
	if (curSave.texture != NULL) {
		curSave.texture->SetTexture();
		tw = curSave.texture->Width();
		th = curSave.texture->Height();
	} else {
		PPGeDisableTexture();
	}
	PPGeDrawImage(x, y, w, h, 0, 0, 1, 1, tw, th, textureColor);
	PPGeSetDefaultTexture();
}

static void FormatSaveHourMin(char *hour_time, size_t sz, const tm &t) {
	const char *am_pm = "AM";
	int hour = t.tm_hour;
	switch (g_Config.iTimeFormat) {
	case 1:
		if (hour == 12) {
			am_pm = "PM";
		} else if (hour > 12) {
			am_pm = "PM";
			hour -= 12;
		} else if (hour == 0) {
			hour = 12;
		}
		snprintf(hour_time, sz, "%02d:%02d %s", hour, t.tm_min, am_pm);
		break;
	case 0:
	default:
		snprintf(hour_time, sz, "%02d:%02d", hour, t.tm_min);
		break;
	}
}

static void FormatSaveDate(char *date, size_t sz, const tm &t) {
	int year = t.tm_year + 1900;
	int month = t.tm_mon + 1;
	switch (g_Config.iDateFormat) {
	case 1:
		snprintf(date, sz, "%02d/%02d/%04d", month, t.tm_mday, year);
		break;
	case 2:
		snprintf(date, sz, "%02d/%02d/%04d", t.tm_mday, month, year);
		break;
	case 0:
	default:
		snprintf(date, sz, "%04d/%02d/%02d", year, month, t.tm_mday);
		break;
	}
}

void PSPSaveDialog::DisplaySaveDataInfo1() {
	std::lock_guard<std::mutex> guard(paramLock);
	const SaveFileInfo &saveInfo = param.GetFileInfo(currentSelectedSave);

	if (saveInfo.size == 0) {
		auto di = GetI18NCategory("Dialog");
		PPGeStyle textStyle = FadedStyle(PPGeAlign::BOX_VCENTER, 0.6f);
		PPGeDrawText(di->T("NEW DATA"), 180, 136, textStyle);
	} else {
		char hour_time[32];
		FormatSaveHourMin(hour_time, sizeof(hour_time), saveInfo.modif_time);

		char date_year[32];
		FormatSaveDate(date_year, sizeof(date_year), saveInfo.modif_time);

		s64 sizeK = saveInfo.size / 1024;

		PPGeDrawRect(180, 136, 480, 137, CalcFadedColor(0xFFFFFFFF));
		std::string titleTxt = saveInfo.title;
		std::string timeTxt = StringFromFormat("%s   %s  %lld KB", date_year, hour_time, sizeK);
		std::string saveTitleTxt = saveInfo.saveTitle;
		std::string saveDetailTxt = saveInfo.saveDetail;

		PPGeStyle titleStyle = FadedStyle(PPGeAlign::BOX_BOTTOM, 0.6f);
		PPGeStyle saveTitleStyle = FadedStyle(PPGeAlign::BOX_LEFT, 0.55f);
		titleStyle.color = CalcFadedColor(0xFFC0C0C0);
		PPGeStyle textStyle = FadedStyle(PPGeAlign::BOX_LEFT, 0.5f);

		PPGeDrawText(titleTxt.c_str(), 180, 136, titleStyle);
		PPGeDrawText(timeTxt.c_str(), 180, 137, textStyle);
		PPGeDrawText(saveTitleTxt.c_str(), 175, 159, saveTitleStyle);
		PPGeDrawTextWrapped(saveDetailTxt.c_str(), 175, 181, 480 - 175, 250 - 181, textStyle);
	}
}

void PSPSaveDialog::DisplaySaveDataInfo2(bool showNewData) {
	std::lock_guard<std::mutex> guard(paramLock);

	tm modif_time;
	const char *save_title;
	u32 data_size;

	if (showNewData || param.GetFileInfo(currentSelectedSave).size == 0) {
		time_t t;
		time(&t);
		localtime_r(&t, &modif_time);
		save_title = param.GetPspParam()->sfoParam.savedataTitle;
		// TODO: Account for icon, etc., etc.
		data_size = param.GetPspParam()->dataSize;
	} else {
		modif_time = param.GetFileInfo(currentSelectedSave).modif_time;
		save_title = param.GetFileInfo(currentSelectedSave).saveTitle;
		data_size = param.GetFileInfo(currentSelectedSave).size;
	}

	char hour_time[32];
	FormatSaveHourMin(hour_time, sizeof(hour_time), modif_time);

	char date_year[32];
	FormatSaveDate(date_year, sizeof(date_year), modif_time);

	s64 sizeK = data_size / 1024;

<<<<<<< HEAD
	std::string saveinfoTxt = StringFromFormat("%.128s\n%s  %s\n%lld KB", save_title, date_year, hour_time, sizeK);
	PPGeDrawText(saveinfoTxt.c_str(), 9, 202, PPGeAlign::BOX_LEFT, 0.5f, CalcFadedColor(0x80000000));
	PPGeDrawText(saveinfoTxt.c_str(), 8, 200, PPGeAlign::BOX_LEFT, 0.5f, CalcFadedColor(0xFFFFFFFF));
=======
	PPGeStyle textStyle = FadedStyle(PPGeAlign::BOX_LEFT, 0.5f);
	std::string saveinfoTxt = StringFromFormat("%.128s\n%s  %s\n%lld KB", save_title, date, hour_time, sizeK);
	PPGeDrawText(saveinfoTxt.c_str(), 8, 200, textStyle);
>>>>>>> dd909d36
}

void PSPSaveDialog::DisplayMessage(std::string text, bool hasYesNo)
{
	PPGeStyle textStyle = FadedStyle(PPGeAlign::BOX_CENTER, FONT_SCALE);

	const float WRAP_WIDTH = 254.0f;
	float y = 136.0f, h;
	PPGeMeasureText(nullptr, &h, text.c_str(), FONT_SCALE, PPGE_LINE_WRAP_WORD, WRAP_WIDTH);
	float h2 = h / 2.0f;
	if (hasYesNo)
	{
		auto di = GetI18NCategory("Dialog");
		const char *choiceText;
		float x, w;
		if (yesnoChoice == 1) {
			choiceText = di->T("Yes");
			x = 302.0f;
		}
		else {
			choiceText = di->T("No");
			x = 366.0f;
		}
		PPGeMeasureText(&w, &h, choiceText, FONT_SCALE);
		w = w / 2.0f + 5.5f;
		h /= 2.0f;
		float y2 = y + h2 + 4.0f;
		h2 += h + 4.0f;
		y = 132.0f - h;
		PPGeDrawRect(x - w, y2 - h, x + w, y2 + h, CalcFadedColor(0x40C0C0C0));
		PPGeDrawText(di->T("Yes"), 302.0f, y2, textStyle);
		PPGeDrawText(di->T("No"), 366.0f, y2, textStyle);
		if (IsButtonPressed(CTRL_LEFT) && yesnoChoice == 0) {
			yesnoChoice = 1;
		}
		else if (IsButtonPressed(CTRL_RIGHT) && yesnoChoice == 1) {
			yesnoChoice = 0;
		}
	}
	PPGeDrawTextWrapped(text.c_str(), 334.0f, y, WRAP_WIDTH, 0, textStyle);
	float sy = 122.0f - h2, ey = 150.0f + h2;
	PPGeDrawRect(202.0f, sy, 466.0f, sy + 1.0f, CalcFadedColor(0xFFFFFFFF));
	PPGeDrawRect(202.0f, ey, 466.0f, ey + 1.0f, CalcFadedColor(0xFFFFFFFF));
}

int PSPSaveDialog::Update(int animSpeed)
{
	if (GetStatus() != SCE_UTILITY_STATUS_RUNNING)
		return SCE_ERROR_UTILITY_INVALID_STATUS;

	if (!param.GetPspParam()) {
		ChangeStatusShutdown(SAVEDATA_SHUTDOWN_DELAY_US);
		return 0;
	}

	if (pendingStatus != SCE_UTILITY_STATUS_RUNNING) {
		// We're actually done, we're just waiting to tell the game that.
		return 0;
	}

	// The struct may have been updated by the game.  This happens in "Where Is My Heart?"
	// Check if it has changed, reload it.
	// TODO: Cut down on preloading?  This rebuilds the list from scratch.
	int size = Memory::Read_U32(requestAddr);
	if (memcmp(Memory::GetPointer(requestAddr), &originalRequest, size) != 0) {
		memset(&request, 0, sizeof(request));
		Memory::Memcpy(&request, requestAddr, size);
		Memory::Memcpy(&originalRequest, requestAddr, size);
		std::lock_guard<std::mutex> guard(paramLock);
		param.SetPspParam(&request);
	}

	UpdateButtons();
	UpdateFade(animSpeed);

	okButtonImg = ImageID("I_CIRCLE");
	cancelButtonImg = ImageID("I_CROSS");
	okButtonFlag = CTRL_CIRCLE;
	cancelButtonFlag = CTRL_CROSS;
	if (param.GetPspParam()->common.buttonSwap == 1) {
		okButtonImg = ImageID("I_CROSS");
		cancelButtonImg = ImageID("I_CIRCLE");
		okButtonFlag = CTRL_CROSS;
		cancelButtonFlag = CTRL_CIRCLE;
	}

	auto di = GetI18NCategory("Dialog");

	switch (display)
	{
		case DS_SAVE_LIST_CHOICE:
			StartDraw();

			DisplaySaveList();
			DisplaySaveDataInfo1();

			DisplayButtons(DS_BUTTON_OK | DS_BUTTON_CANCEL);
			DisplayBanner(DB_SAVE);

			if (IsButtonPressed(cancelButtonFlag)) {
				param.GetPspParam()->common.result = SCE_UTILITY_DIALOG_RESULT_CANCEL;
				StartFade(false);
			} else if (IsButtonPressed(okButtonFlag)) {
				// Save exist, ask user confirm
				if (param.GetFileInfo(currentSelectedSave).size > 0) {
					yesnoChoice = 0;
					display = DS_SAVE_CONFIRM_OVERWRITE;
				} else {
					display = DS_SAVE_SAVING;
					StartIOThread();
				}
			}
			EndDraw();
		break;
		case DS_SAVE_CONFIRM:
			StartDraw();

			DisplaySaveIcon(false);
			DisplaySaveDataInfo2(true);

			DisplayMessage(di->T("Confirm Save", "Do you want to save this data?"), true);

			DisplayButtons(DS_BUTTON_OK | DS_BUTTON_CANCEL);
			DisplayBanner(DB_SAVE);

			if (IsButtonPressed(cancelButtonFlag) || (IsButtonPressed(okButtonFlag) && yesnoChoice == 0)) {
				param.GetPspParam()->common.result = SCE_UTILITY_DIALOG_RESULT_CANCEL;
				StartFade(false);
			} else if (IsButtonPressed(okButtonFlag)) {
				display = DS_SAVE_SAVING;
				StartIOThread();
			}

			EndDraw();
		break;
		case DS_SAVE_CONFIRM_OVERWRITE:
			StartDraw();

			DisplaySaveIcon(true);
			DisplaySaveDataInfo2();

			DisplayMessage(di->T("Confirm Overwrite","Do you want to overwrite the data?"), true);

			DisplayButtons(DS_BUTTON_OK | DS_BUTTON_CANCEL);
			DisplayBanner(DB_SAVE);

			if (IsButtonPressed(cancelButtonFlag) || (IsButtonPressed(okButtonFlag) && yesnoChoice == 0)) {
				if (param.GetPspParam()->mode != SCE_UTILITY_SAVEDATA_TYPE_SAVE)
					display = DS_SAVE_LIST_CHOICE;
				else {
					param.GetPspParam()->common.result = SCE_UTILITY_DIALOG_RESULT_CANCEL;
					StartFade(false);
				}
			} else if (IsButtonPressed(okButtonFlag)) {
				display = DS_SAVE_SAVING;
				StartIOThread();
			}

			EndDraw();
		break;
		case DS_SAVE_SAVING:
			if (ioThreadStatus != SAVEIO_PENDING) {
				JoinIOThread();
			}

			StartDraw();

			DisplaySaveIcon(true);
			DisplaySaveDataInfo2(true);

			DisplayMessage(di->T("Saving","Saving\nPlease Wait..."));

			DisplayBanner(DB_SAVE);

			EndDraw();
		break;
		case DS_SAVE_FAILED:
			JoinIOThread();
			StartDraw();

			DisplaySaveIcon(true);
			DisplaySaveDataInfo2(true);

			DisplayMessage(di->T("SavingFailed", "Unable to save data."));

			DisplayButtons(DS_BUTTON_CANCEL);
			DisplayBanner(DB_SAVE);

			if (IsButtonPressed(cancelButtonFlag)) {
				// Go back to the list so they can try again.
				if (param.GetPspParam()->mode != SCE_UTILITY_SAVEDATA_TYPE_SAVE) {
					display = DS_SAVE_LIST_CHOICE;
				} else {
					param.GetPspParam()->common.result = SCE_UTILITY_DIALOG_RESULT_CANCEL;
					StartFade(false);
				}
			}

			EndDraw();
		break;
		case DS_SAVE_DONE:
			if (ioThread) {
				JoinIOThread();
				param.SetPspParam(param.GetPspParam());
			}
			StartDraw();

			DisplaySaveIcon(true);
			DisplaySaveDataInfo2(true);

			DisplayMessage(di->T("Save completed"));

			DisplayButtons(DS_BUTTON_CANCEL);
			DisplayBanner(DB_SAVE);

			if (IsButtonPressed(cancelButtonFlag)) {
				param.GetPspParam()->common.result = SCE_UTILITY_DIALOG_RESULT_SUCCESS;
				// Set the save to use for autosave and autoload
				param.SetSelectedSave(param.GetFileInfo(currentSelectedSave).idx);
				StartFade(false);
			}

			EndDraw();
		break;

		case DS_LOAD_LIST_CHOICE:
			StartDraw();
			
			DisplaySaveList();
			DisplaySaveDataInfo1();

			DisplayButtons(DS_BUTTON_OK | DS_BUTTON_CANCEL);
			DisplayBanner(DB_LOAD);

			if (IsButtonPressed(cancelButtonFlag)) {
				param.GetPspParam()->common.result = SCE_UTILITY_DIALOG_RESULT_CANCEL;
				StartFade(false);
			} else if (IsButtonPressed(okButtonFlag)) {
				display = DS_LOAD_LOADING;
				StartIOThread();
			}

			EndDraw();
		break;
		case DS_LOAD_CONFIRM:
			StartDraw();

			DisplaySaveIcon(true);
			DisplaySaveDataInfo2();

			DisplayMessage(di->T("ConfirmLoad", "Load this data?"), true);

			DisplayButtons(DS_BUTTON_OK | DS_BUTTON_CANCEL);
			DisplayBanner(DB_LOAD);

			if (IsButtonPressed(cancelButtonFlag) || (IsButtonPressed(okButtonFlag) && yesnoChoice == 0)) {
				param.GetPspParam()->common.result = SCE_UTILITY_DIALOG_RESULT_CANCEL;
				StartFade(false);
			} else if (IsButtonPressed(okButtonFlag)) {
				display = DS_LOAD_LOADING;
				StartIOThread();
			}

			EndDraw();
		break;
		case DS_LOAD_LOADING:
			if (ioThreadStatus != SAVEIO_PENDING) {
				JoinIOThread();
			}

			StartDraw();

			DisplaySaveIcon(true);
			DisplaySaveDataInfo2();

			DisplayMessage(di->T("Loading","Loading\nPlease Wait..."));

			DisplayBanner(DB_LOAD);

			EndDraw();
		break;
		case DS_LOAD_FAILED:
			JoinIOThread();
			StartDraw();

			DisplaySaveIcon(true);
			DisplaySaveDataInfo2();

			DisplayMessage(di->T("LoadingFailed", "Unable to load data."));

			DisplayButtons(DS_BUTTON_CANCEL);
			DisplayBanner(DB_LOAD);

			if (IsButtonPressed(cancelButtonFlag)) {
				// Go back to the list so they can try again.
				if (param.GetPspParam()->mode != SCE_UTILITY_SAVEDATA_TYPE_LOAD) {
					display = DS_LOAD_LIST_CHOICE;
				} else {
					param.GetPspParam()->common.result = SCE_UTILITY_DIALOG_RESULT_CANCEL;
					StartFade(false);
				}
			}

			EndDraw();
		break;
		case DS_LOAD_DONE:
			JoinIOThread();
			StartDraw();
			
			DisplaySaveIcon(true);
			DisplaySaveDataInfo2();

			DisplayMessage(di->T("Load completed"));

			DisplayButtons(DS_BUTTON_CANCEL);
			DisplayBanner(DB_LOAD);

			// Allow OK to be pressed as well to confirm the save.
			// The PSP only allows cancel, but that's generally not great UX.
			// Allowing this here makes it quicker for most users to get into the actual game.
			if (IsButtonPressed(cancelButtonFlag) || IsButtonPressed(okButtonFlag)) {
				param.GetPspParam()->common.result = SCE_UTILITY_DIALOG_RESULT_SUCCESS;
				// Set the save to use for autosave and autoload
				param.SetSelectedSave(param.GetFileInfo(currentSelectedSave).idx);
				StartFade(false);
			}

			EndDraw();
		break;
		case DS_LOAD_NODATA:
			StartDraw();

			DisplayMessage(di->T("There is no data"));

			DisplayButtons(DS_BUTTON_CANCEL);
			DisplayBanner(DB_LOAD);

			if (IsButtonPressed(cancelButtonFlag)) {
				param.GetPspParam()->common.result = SCE_UTILITY_SAVEDATA_ERROR_LOAD_NO_DATA;
				StartFade(false);
			}

			EndDraw();
		break;

		case DS_DELETE_LIST_CHOICE:
			StartDraw();
			
			DisplaySaveList();
			DisplaySaveDataInfo1();

			DisplayButtons(DS_BUTTON_OK | DS_BUTTON_CANCEL);
			DisplayBanner(DB_DELETE);

			if (IsButtonPressed(cancelButtonFlag)) {
				param.GetPspParam()->common.result = SCE_UTILITY_DIALOG_RESULT_CANCEL;
				StartFade(false);
			} else if (IsButtonPressed(okButtonFlag)) {
				yesnoChoice = 0;
				display = DS_DELETE_CONFIRM;
			}

			EndDraw();
		break;
		case DS_DELETE_CONFIRM:
			StartDraw();

			DisplaySaveIcon(true);
			DisplaySaveDataInfo2();

			DisplayMessage(di->T("DeleteConfirm", 
						"This save data will be deleted.\nAre you sure you want to continue?"), 
						true);

			DisplayButtons(DS_BUTTON_OK | DS_BUTTON_CANCEL);
			DisplayBanner(DB_DELETE);

			if (IsButtonPressed(cancelButtonFlag))
				display = DS_DELETE_LIST_CHOICE;
			else if (IsButtonPressed(okButtonFlag)) {
				if (yesnoChoice == 0)
					display = DS_DELETE_LIST_CHOICE;
				else {
					display = DS_DELETE_DELETING;
					StartIOThread();
				}
			}

			EndDraw();
		break;
		case DS_DELETE_DELETING:
			if (ioThreadStatus != SAVEIO_PENDING) {
				JoinIOThread();
			}

			StartDraw();

			DisplayMessage(di->T("Deleting","Deleting\nPlease Wait..."));

			DisplayBanner(DB_DELETE);

			EndDraw();
		break;
		case DS_DELETE_FAILED:
			JoinIOThread();
			StartDraw();

			DisplayMessage(di->T("DeleteFailed", "Unable to delete data."));

			DisplayButtons(DS_BUTTON_CANCEL);
			DisplayBanner(DB_DELETE);

			if (IsButtonPressed(cancelButtonFlag)) {
				display = DS_DELETE_LIST_CHOICE;
			}

			EndDraw();
		break;
		case DS_DELETE_DONE:
			if (ioThread) {
				JoinIOThread();
				param.SetPspParam(param.GetPspParam());
			}
			StartDraw();
			
			DisplayMessage(di->T("Delete completed"));

			DisplayButtons(DS_BUTTON_CANCEL);
			DisplayBanner(DB_DELETE);

			if (IsButtonPressed(cancelButtonFlag)) {
				if (param.GetFilenameCount() == 0)
					display = DS_DELETE_NODATA;
				else
					display = DS_DELETE_LIST_CHOICE;
			}

			EndDraw();
		break;
		case DS_DELETE_NODATA:
			StartDraw();
			
			DisplayMessage(di->T("There is no data"));

			DisplayButtons(DS_BUTTON_CANCEL);
			DisplayBanner(DB_DELETE);

			if (IsButtonPressed(cancelButtonFlag)) {
				param.GetPspParam()->common.result = SCE_UTILITY_SAVEDATA_ERROR_DELETE_NO_DATA;
				StartFade(false);
			}

			EndDraw();
		break;

		case DS_NONE: // For action which display nothing
			switch (ioThreadStatus) {
			case SAVEIO_NONE:
				StartIOThread();
				break;
			case SAVEIO_PENDING:
			case SAVEIO_DONE:
				// To make sure there aren't any timing variations, we sync the next frame.
				JoinIOThread();
				ChangeStatus(SCE_UTILITY_STATUS_FINISHED, 0);
				break;
			}
		break;

		default:
			ChangeStatus(SCE_UTILITY_STATUS_FINISHED, 0);
		break;
	}

	if (status == SCE_UTILITY_STATUS_FINISHED || pendingStatus == SCE_UTILITY_STATUS_FINISHED)
		Memory::Memcpy(requestAddr, &request, request.common.size);
	
	return 0;
}

void PSPSaveDialog::ExecuteIOAction() {
	std::lock_guard<std::mutex> guard(paramLock);
	switch (display) {
	case DS_LOAD_LOADING:
		if (param.Load(param.GetPspParam(), GetSelectedSaveDirName(), currentSelectedSave) == 0) {
			display = DS_LOAD_DONE;
		} else {
			display = DS_LOAD_FAILED;
		}
		break;
	case DS_SAVE_SAVING:
		if (param.Save(param.GetPspParam(), GetSelectedSaveDirName()) == 0) {
			display = DS_SAVE_DONE;
		} else {
			display = DS_SAVE_FAILED;
		}
		break;
	case DS_DELETE_DELETING:
		if (param.Delete(param.GetPspParam(),currentSelectedSave)) {
			display = DS_DELETE_DONE;
		} else {
			display = DS_DELETE_FAILED;
		}
		break;
	case DS_NONE:
		ExecuteNotVisibleIOAction();
		break;

	default:
		// Nothing to do here.
		break;
	}

	ioThreadStatus = SAVEIO_DONE;
}

void PSPSaveDialog::ExecuteNotVisibleIOAction() {
	auto &result = param.GetPspParam()->common.result;

	switch ((SceUtilitySavedataType)(u32)param.GetPspParam()->mode) {
	case SCE_UTILITY_SAVEDATA_TYPE_LOAD: // Only load and exit
	case SCE_UTILITY_SAVEDATA_TYPE_AUTOLOAD:
		result = param.Load(param.GetPspParam(), GetSelectedSaveDirName(), currentSelectedSave);
		break;
	case SCE_UTILITY_SAVEDATA_TYPE_SAVE: // Only save and exit
	case SCE_UTILITY_SAVEDATA_TYPE_AUTOSAVE:
		result = param.Save(param.GetPspParam(), GetSelectedSaveDirName());
		break;
	case SCE_UTILITY_SAVEDATA_TYPE_SIZES:
		result = param.GetSizes(param.GetPspParam());
		break;
	case SCE_UTILITY_SAVEDATA_TYPE_LIST:
		param.GetList(param.GetPspParam());
		result = 0;
		break;
	case SCE_UTILITY_SAVEDATA_TYPE_FILES:
		result = param.GetFilesList(param.GetPspParam());
		break;
	case SCE_UTILITY_SAVEDATA_TYPE_GETSIZE:
		{
			bool sizeResult = param.GetSize(param.GetPspParam());
			// TODO: According to JPCSP, should test/verify this part but seems edge casey.
			if (MemoryStick_State() != PSP_MEMORYSTICK_STATE_INSERTED) {
				result = SCE_UTILITY_SAVEDATA_ERROR_RW_NO_MEMSTICK;
			} else if (sizeResult) {
				result = 0;
			} else {
				result = SCE_UTILITY_SAVEDATA_ERROR_RW_NO_DATA;
			}
		}
		break;
	case SCE_UTILITY_SAVEDATA_TYPE_DELETEDATA:
		DEBUG_LOG(SCEUTILITY, "sceUtilitySavedata DELETEDATA: %s", param.GetPspParam()->saveName);
		result = param.DeleteData(param.GetPspParam());
		break;
	//case SCE_UTILITY_SAVEDATA_TYPE_AUTODELETE:
	case SCE_UTILITY_SAVEDATA_TYPE_SINGLEDELETE:
		if (param.Delete(param.GetPspParam(), param.GetSelectedSave())) {
			result = 0;
		} else {
			result = SCE_UTILITY_SAVEDATA_ERROR_DELETE_NO_DATA;
		}
		break;
	// TODO: Should reset the directory's other files.
	case SCE_UTILITY_SAVEDATA_TYPE_MAKEDATA:
	case SCE_UTILITY_SAVEDATA_TYPE_MAKEDATASECURE:
		result = param.Save(param.GetPspParam(), GetSelectedSaveDirName(), param.GetPspParam()->mode == SCE_UTILITY_SAVEDATA_TYPE_MAKEDATASECURE);
		if (result == SCE_UTILITY_SAVEDATA_ERROR_SAVE_MS_NOSPACE) {
			result = SCE_UTILITY_SAVEDATA_ERROR_RW_MEMSTICK_FULL;
		}
		break;
	case SCE_UTILITY_SAVEDATA_TYPE_WRITEDATA:
	case SCE_UTILITY_SAVEDATA_TYPE_WRITEDATASECURE:
		result = param.Save(param.GetPspParam(), GetSelectedSaveDirName(), param.GetPspParam()->mode == SCE_UTILITY_SAVEDATA_TYPE_WRITEDATASECURE);
		break;
	case SCE_UTILITY_SAVEDATA_TYPE_READDATA:
	case SCE_UTILITY_SAVEDATA_TYPE_READDATASECURE:
		if (!param.IsSaveDirectoryExist(param.GetPspParam())){
			result = SCE_UTILITY_SAVEDATA_ERROR_RW_NO_DATA;
		} else if (!param.IsSfoFileExist(param.GetPspParam())) {
			result = SCE_UTILITY_SAVEDATA_ERROR_RW_DATA_BROKEN;
		} else if (param.Load(param.GetPspParam(), GetSelectedSaveDirName(), currentSelectedSave, param.GetPspParam()->mode == SCE_UTILITY_SAVEDATA_TYPE_READDATASECURE) == 0) {
			result = 0;
		} else {
			result = SCE_UTILITY_SAVEDATA_ERROR_RW_FILE_NOT_FOUND;
		}
		break;
	default:
		break;
	}
}

void PSPSaveDialog::JoinIOThread() {
	if (ioThread) {
		ioThread->join();
		delete ioThread;
		ioThread = 0;
	}
}

static void DoExecuteIOAction(PSPSaveDialog *dialog) {
	setCurrentThreadName("SaveIO");
	dialog->ExecuteIOAction();
}

void PSPSaveDialog::StartIOThread() {
	if (ioThread) {
		WARN_LOG_REPORT(SCEUTILITY, "Starting a save io thread when one already pending, uh oh.");
		JoinIOThread();
	}

	ioThreadStatus = SAVEIO_PENDING;
	ioThread = new std::thread(&DoExecuteIOAction, this);
}

int PSPSaveDialog::Shutdown(bool force) {
	if (GetStatus() != SCE_UTILITY_STATUS_FINISHED && !force)
		return SCE_ERROR_UTILITY_INVALID_STATUS;

	JoinIOThread();
	ioThreadStatus = SAVEIO_NONE;

	PSPDialog::Shutdown(force);
	if (!force) {
		ChangeStatusShutdown(SAVEDATA_SHUTDOWN_DELAY_US);
	}
	param.SetPspParam(0);

	return 0;
}

void PSPSaveDialog::DoState(PointerWrap &p) {
	JoinIOThread();
	PSPDialog::DoState(p);

	auto s = p.Section("PSPSaveDialog", 1, 2);
	if (!s) {
		return;
	}

	p.Do(display);
	param.DoState(p);
	p.Do(request);
	// Just reset it.
	bool hasParam = param.GetPspParam() != NULL;
	p.Do(hasParam);
	if (hasParam) {
		param.SetPspParam(&request);
	}
	p.Do(requestAddr);
	p.Do(currentSelectedSave);
	p.Do(yesnoChoice);
	if (s > 2) {
		p.Do(ioThreadStatus);
	} else {
		ioThreadStatus = SAVEIO_NONE;
	}
}

pspUtilityDialogCommon *PSPSaveDialog::GetCommonParam() {
	return &param.GetPspParam()->common;
}<|MERGE_RESOLUTION|>--- conflicted
+++ resolved
@@ -497,15 +497,9 @@
 
 	s64 sizeK = data_size / 1024;
 
-<<<<<<< HEAD
+	PPGeStyle textStyle = FadedStyle(PPGeAlign::BOX_LEFT, 0.5f);
 	std::string saveinfoTxt = StringFromFormat("%.128s\n%s  %s\n%lld KB", save_title, date_year, hour_time, sizeK);
-	PPGeDrawText(saveinfoTxt.c_str(), 9, 202, PPGeAlign::BOX_LEFT, 0.5f, CalcFadedColor(0x80000000));
-	PPGeDrawText(saveinfoTxt.c_str(), 8, 200, PPGeAlign::BOX_LEFT, 0.5f, CalcFadedColor(0xFFFFFFFF));
-=======
-	PPGeStyle textStyle = FadedStyle(PPGeAlign::BOX_LEFT, 0.5f);
-	std::string saveinfoTxt = StringFromFormat("%.128s\n%s  %s\n%lld KB", save_title, date, hour_time, sizeK);
 	PPGeDrawText(saveinfoTxt.c_str(), 8, 200, textStyle);
->>>>>>> dd909d36
 }
 
 void PSPSaveDialog::DisplayMessage(std::string text, bool hasYesNo)
