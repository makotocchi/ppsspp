// Copyright (c) 2012- PPSSPP Project.

// This program is free software: you can redistribute it and/or modify
// it under the terms of the GNU General Public License as published by
// the Free Software Foundation, version 2.0 or later versions.

// This program is distributed in the hope that it will be useful,
// but WITHOUT ANY WARRANTY; without even the implied warranty of
// MERCHANTABILITY or FITNESS FOR A PARTICULAR PURPOSE.  See the
// GNU General Public License 2.0 for more details.

// A copy of the GPL 2.0 should have been included with the program.
// If not, see http://www.gnu.org/licenses/

// Official git repository and contact information can be found at
// https://github.com/hrydgard/ppsspp and http://www.ppsspp.org/.

#include <cmath>

#include "math/math_util.h"

#include "Common/Common.h"
#include "Common/BitScan.h"
#include "Core/Config.h"
#include "Core/Core.h"
#include "Core/Host.h"
#include "Core/MemMap.h"
#include "Core/MIPS/MIPS.h"
#include "Core/MIPS/MIPSInt.h"
#include "Core/MIPS/MIPSTables.h"
#include "Core/Reporting.h"
#include "Core/HLE/HLE.h"
#include "Core/HLE/HLETables.h"
#include "Core/HLE/ReplaceTables.h"
#include "Core/System.h"

#define R(i) (currentMIPS->r[i])
#define F(i) (currentMIPS->f[i])
#define FI(i) (currentMIPS->fi[i])
#define FsI(i) (currentMIPS->fs[i])
#define PC (currentMIPS->pc)

#define _RS   ((op>>21) & 0x1F)
#define _RT   ((op>>16) & 0x1F)
#define _RD   ((op>>11) & 0x1F)
#define _FS   ((op>>11) & 0x1F)
#define _FT   ((op>>16) & 0x1F)
#define _FD   ((op>>6 ) & 0x1F)
#define _POS  ((op>>6 ) & 0x1F)
#define _SIZE ((op>>11) & 0x1F)

#define HI currentMIPS->hi
#define LO currentMIPS->lo

static inline void DelayBranchTo(u32 where)
{
	PC += 4;
	mipsr4k.nextPC = where;
	mipsr4k.inDelaySlot = true;
}

static inline void SkipLikely()
{
	PC += 8;
	--mipsr4k.downcount;
}

int MIPS_SingleStep()
{
#if defined(ARM)
	MIPSOpcode op = MIPSOpcode(Memory::ReadUnchecked_U32(mipsr4k.pc));
#else
	MIPSOpcode op = Memory::Read_Opcode_JIT(mipsr4k.pc);
#endif
	if (mipsr4k.inDelaySlot) {
		MIPSInterpret(op);
		if (mipsr4k.inDelaySlot) {
			mipsr4k.pc = mipsr4k.nextPC;
			mipsr4k.inDelaySlot = false;
		}
	} else {
		MIPSInterpret(op);
	}
	return 1;
}

namespace MIPSInt
{
	void Int_Cache(MIPSOpcode op)
	{
		int imm = (s16)(op & 0xFFFF);
		int rs = _RS;
		int addr = R(rs) + imm;
		int func = (op >> 16) & 0x1F;

		// It appears that a cache line is 0x40 (64) bytes, loops in games
		// issue the cache instruction at that interval.

		// These codes might be PSP-specific, they don't match regular MIPS cache codes very well
		switch (func) {
		// Icache
		case 8:
			// Invalidate the instruction cache at this address
			if (MIPSComp::jit) {
				MIPSComp::jit->InvalidateCacheAt(addr, 0x40);
			}
			break;

		// Dcache
		case 24:
			// "Create Dirty Exclusive" - for avoiding a cacheline fill before writing to it.
			// Will cause garbage on the real machine so we just ignore it, the app will overwrite the cacheline.
			break;
		case 25:  // Hit Invalidate - zaps the line if present in cache. Should not writeback???? scary.
			// No need to do anything.
			break;
		case 27:  // D-cube. Hit Writeback Invalidate.  Tony Hawk Underground 2
			break;
		case 30:  // GTA LCS, a lot. Fill (prefetch).   Tony Hawk Underground 2
			break;

		default:
			DEBUG_LOG(CPU, "cache instruction affecting %08x : function %i", addr, func);
		}

		PC += 4;
	}

	void Int_Syscall(MIPSOpcode op)
	{
		// Need to pre-move PC, as CallSyscall may result in a rescheduling!
		// To do this neater, we'll need a little generated kernel loop that syscall can jump to and then RFI from 
		// but I don't see a need to bother.
		if (mipsr4k.inDelaySlot)
		{
			mipsr4k.pc = mipsr4k.nextPC;
		}
		else
		{
			mipsr4k.pc += 4;
		}
		mipsr4k.inDelaySlot = false;
		CallSyscall(op);
	}

	void Int_Sync(MIPSOpcode op)
	{
		//DEBUG_LOG(CPU, "sync");
		PC += 4;
	}

	void Int_Break(MIPSOpcode op)
	{
		Reporting::ReportMessage("BREAK instruction hit");
		ERROR_LOG(CPU, "BREAK!");
		if (!g_Config.bIgnoreBadMemAccess) {
			Core_EnableStepping(true);
			host->SetDebugMode(true);
		}
		PC += 4;
	}

	void Int_RelBranch(MIPSOpcode op)
	{
		int imm = (signed short)(op&0xFFFF)<<2;
		int rs = _RS;
		int rt = _RT;
		u32 addr = PC + imm + 4;

		switch (op >> 26) 
		{
		case 4:  if (R(rt) == R(rs))  DelayBranchTo(addr); else PC += 4; break; //beq
		case 5:  if (R(rt) != R(rs))  DelayBranchTo(addr); else PC += 4; break; //bne
		case 6:  if ((s32)R(rs) <= 0) DelayBranchTo(addr); else PC += 4; break; //blez
		case 7:  if ((s32)R(rs) > 0) DelayBranchTo(addr); else PC += 4; break; //bgtz

		case 20: if (R(rt) == R(rs))  DelayBranchTo(addr); else SkipLikely(); break; //beql
		case 21: if (R(rt) != R(rs))  DelayBranchTo(addr); else SkipLikely(); break; //bnel
		case 22: if ((s32)R(rs) <= 0) DelayBranchTo(addr); else SkipLikely(); break; //blezl
		case 23: if ((s32)R(rs) >  0) DelayBranchTo(addr); else SkipLikely(); break; //bgtzl

		default:
			_dbg_assert_msg_(CPU,0,"Trying to interpret instruction that can't be interpreted");
			break;
		}
	}

	void Int_RelBranchRI(MIPSOpcode op)
	{
		int imm = (signed short)(op&0xFFFF)<<2;
		int rs = _RS;
		u32 addr = PC + imm + 4;

		switch ((op>>16) & 0x1F)
		{
		case 0: if ((s32)R(rs) <  0) DelayBranchTo(addr); else PC += 4; break;//bltz
		case 1: if ((s32)R(rs) >= 0) DelayBranchTo(addr); else PC += 4; break;//bgez
		case 2: if ((s32)R(rs) <  0) DelayBranchTo(addr); else SkipLikely(); break;//bltzl
		case 3: if ((s32)R(rs) >= 0) DelayBranchTo(addr); else SkipLikely(); break;//bgezl
		case 16: R(MIPS_REG_RA) = PC + 8; if ((s32)R(rs) <  0) DelayBranchTo(addr); else PC += 4; break;//bltzal
		case 17: R(MIPS_REG_RA) = PC + 8; if ((s32)R(rs) >= 0) DelayBranchTo(addr); else PC += 4; break;//bgezal
		case 18: R(MIPS_REG_RA) = PC + 8; if ((s32)R(rs) <	0) DelayBranchTo(addr); else SkipLikely(); break;//bltzall
		case 19: R(MIPS_REG_RA) = PC + 8; if ((s32)R(rs) >= 0) DelayBranchTo(addr); else SkipLikely(); break;//bgezall
		default:
			_dbg_assert_msg_(CPU,0,"Trying to interpret instruction that can't be interpreted");
			break;
		}
	}


	void Int_VBranch(MIPSOpcode op)
	{
		int imm = (signed short)(op&0xFFFF)<<2;
		u32 addr = PC + imm + 4;

		// x, y, z, w, any, all, (invalid), (invalid)
		int imm3 = (op>>18)&7;
		int val = (currentMIPS->vfpuCtrl[VFPU_CTRL_CC] >> imm3) & 1;

		switch ((op >> 16) & 3)
		{
		case 0: if (!val) DelayBranchTo(addr); else PC += 4; break; //bvf
		case 1: if ( val) DelayBranchTo(addr); else PC += 4; break; //bvt
		case 2: if (!val) DelayBranchTo(addr); else SkipLikely(); break; //bvfl
		case 3: if ( val) DelayBranchTo(addr); else SkipLikely(); break; //bvtl
		}
	}

	void Int_FPUBranch(MIPSOpcode op)
	{
		int imm = (signed short)(op&0xFFFF)<<2;
		u32 addr = PC + imm + 4;
		switch((op>>16)&0x1f)
		{
		case 0: if (!currentMIPS->fpcond) DelayBranchTo(addr); else PC += 4; break;//bc1f
		case 1: if ( currentMIPS->fpcond) DelayBranchTo(addr); else PC += 4; break;//bc1t
		case 2: if (!currentMIPS->fpcond) DelayBranchTo(addr); else SkipLikely(); break;//bc1fl
		case 3: if ( currentMIPS->fpcond) DelayBranchTo(addr); else SkipLikely(); break;//bc1tl
		default:
			_dbg_assert_msg_(CPU,0,"Trying to interpret instruction that can't be interpreted");
			break;
		}
	}
	
	void Int_JumpType(MIPSOpcode op)
	{
		if (mipsr4k.inDelaySlot)
			_dbg_assert_msg_(CPU,0,"Jump in delay slot :(");

		u32 off = ((op & 0x03FFFFFF) << 2);
		u32 addr = (currentMIPS->pc & 0xF0000000) | off;

		switch (op>>26) 
		{
		case 2: DelayBranchTo(addr); break; //j
		case 3: //jal
			R(31) = PC + 8;
			DelayBranchTo(addr);
			break;
		default:
			_dbg_assert_msg_(CPU,0,"Trying to interpret instruction that can't be interpreted");
			break;
		}
	}

	void Int_JumpRegType(MIPSOpcode op)
	{
		if (mipsr4k.inDelaySlot)
		{
			// There's one of these in Star Soldier at 0881808c, which seems benign - it should probably be ignored.
			if (op == 0x03e00008)
				return;
			ERROR_LOG(CPU, "Jump in delay slot :(");
			_dbg_assert_msg_(CPU,0,"Jump in delay slot :(");
		}

		int rs = _RS;
		int rd = _RD;
		u32 addr = R(rs);
		switch (op & 0x3f) 
		{
		case 8: //jr
			DelayBranchTo(addr);
			break;
		case 9: //jalr
			if (rd != 0)
				R(rd) = PC + 8;
			DelayBranchTo(addr);
			break;
		}
	}

	void Int_IType(MIPSOpcode op)
	{
		s32 simm = (s32)(s16)(op & 0xFFFF);
		u32 uimm = (u32)(u16)(op & 0xFFFF);

		u32 suimm = (u32)simm;

		int rt = _RT;
		int rs = _RS;

		if (rt == 0) { //destination register is zero register
			PC += 4;
			return; //nop
		}

		switch (op>>26) 
		{
		case 8:	R(rt) = R(rs) + simm; break; //addi
		case 9:	R(rt) = R(rs) + simm; break;	//addiu
		case 10: R(rt) = (s32)R(rs) < simm; break; //slti
		case 11: R(rt) = R(rs) < suimm; break; //sltiu
		case 12: R(rt) = R(rs) & uimm; break; //andi
		case 13: R(rt) = R(rs) | uimm; break; //ori
		case 14: R(rt) = R(rs) ^ uimm; break; //xori
		case 15: R(rt) = uimm << 16;	 break; //lui
		default:
			_dbg_assert_msg_(CPU,0,"Trying to interpret instruction that can't be interpreted");
			break;
		}
		PC += 4;
	}

	void Int_StoreSync(MIPSOpcode op)
	{
		int imm = (signed short)(op&0xFFFF);
		int rt = _RT;
		int rs = _RS;
		u32 addr = R(rs) + imm;

		switch (op >> 26)
		{
		case 48: // ll
			if (rt != 0) {
				R(rt) = Memory::Read_U32(addr);
			}
			currentMIPS->llBit = 1;
			break;
		case 56: // sc
			if (currentMIPS->llBit) {
				Memory::Write_U32(R(rt), addr);
				if (rt != 0) {
					R(rt) = 1;
				}
			} else if (rt != 0) {
				R(rt) = 0;
			}
			break;
		default:
			_dbg_assert_msg_(CPU,0,"Trying to interpret instruction that can't be interpreted");
			break;
		}
		PC += 4;
	}


	void Int_RType3(MIPSOpcode op)
	{
		int rt = _RT;
		int rs = _RS;
		int rd = _RD;
		static bool has_warned = false;

		// Don't change $zr.
		if (rd == 0)
		{
			PC += 4;
			return;
		}

		switch (op & 63) 
		{
		case 10: if (R(rt) == 0) R(rd) = R(rs); break; //movz
		case 11: if (R(rt) != 0) R(rd) = R(rs); break; //movn
		case 32: R(rd) = R(rs) + R(rt);		break; //add (exception on overflow)
		case 33: R(rd) = R(rs) + R(rt);		break; //addu
		case 34: R(rd) = R(rs) - R(rt);		break; //sub (exception on overflow)
		case 35: R(rd) = R(rs) - R(rt);		break; //subu
		case 36: R(rd) = R(rs) & R(rt);		break; //and
		case 37: R(rd) = R(rs) | R(rt);		break; //or
		case 38: R(rd) = R(rs) ^ R(rt);		break; //xor
		case 39: R(rd) = ~(R(rs) | R(rt)); break; //nor
		case 42: R(rd) = (s32)R(rs) < (s32)R(rt); break; //slt
		case 43: R(rd) = R(rs) < R(rt);		break; //sltu
		case 44: R(rd) = ((s32)R(rs) > (s32)R(rt)) ? R(rs) : R(rt); break; //max
		case 45: R(rd) = ((s32)R(rs) < (s32)R(rt)) ? R(rs) : R(rt); break;//min
		default:
			_dbg_assert_msg_(CPU, 0, "Unknown MIPS instruction %08x", op.encoding);
			break;
		}
		PC += 4;
	}


	void Int_ITypeMem(MIPSOpcode op)
	{
		int imm = (signed short)(op&0xFFFF);
		int rt = _RT;
		int rs = _RS;
		u32 addr = R(rs) + imm;

		if (((op >> 29) & 1) == 0 && rt == 0) {
			// Don't load anything into $zr
			PC += 4;
			return;
		}

		switch (op >> 26) 
		{
		case 32: R(rt) = (u32)(s32)(s8) Memory::Read_U8(addr); break; //lb
		case 33: R(rt) = (u32)(s32)(s16)Memory::Read_U16(addr); break; //lh
		case 35: R(rt) = Memory::Read_U32(addr); break; //lw
		case 36: R(rt) = Memory::Read_U8 (addr); break; //lbu
		case 37: R(rt) = Memory::Read_U16(addr); break; //lhu
		case 40: Memory::Write_U8(R(rt), addr); break; //sb
		case 41: Memory::Write_U16(R(rt), addr); break; //sh
		case 43: Memory::Write_U32(R(rt), addr); break; //sw

		// When there's an LWL and an LWR together, we should be able to peephole optimize that
		// into a single non-alignment-checking LW.
		case 34: //lwl
			{
				u32 shift = (addr & 3) * 8;
				u32 mem = Memory::Read_U32(addr & 0xfffffffc);
				u32 result = ( u32(R(rt)) & (0x00ffffff >> shift) ) | ( mem << (24 - shift) );
				R(rt) = result;
			}
			break;

		case 38: //lwr
			{
				u32 shift = (addr & 3) * 8;
				u32 mem = Memory::Read_U32(addr & 0xfffffffc);
				u32 regval = R(rt);
				u32 result = ( regval & (0xffffff00 << (24 - shift)) ) | ( mem	>> shift );
				R(rt) = result;
			}
			break;

		case 42: //swl
			{
				u32 shift = (addr & 3) * 8;
				u32 mem = Memory::Read_U32(addr & 0xfffffffc);
				u32 result = ( ( u32(R(rt)) >>	(24 - shift) ) ) | (	mem & (0xffffff00 << shift) );
				Memory::Write_U32(result, (addr & 0xfffffffc));
			}
			break;

		case 46: //swr
			{
				u32 shift = (addr & 3) << 3;
				u32 mem = Memory::Read_U32(addr & 0xfffffffc);
				u32 result = ( ( u32(R(rt)) << shift ) | (mem	& (0x00ffffff >> (24 - shift)) ) );
				Memory::Write_U32(result, (addr & 0xfffffffc));
			}
			break;

		default:
			_dbg_assert_msg_(CPU,0,"Trying to interpret Mem instruction that can't be interpreted");
			break;
		}
		PC += 4;
	}

	void Int_FPULS(MIPSOpcode op)
	{
		s32 offset = (s16)(op&0xFFFF);
		int ft = _FT;
		int rs = _RS;
		u32 addr = R(rs) + offset;

		switch(op >> 26)
		{
		case 49: FI(ft) = Memory::Read_U32(addr); break; //lwc1
		case 57: Memory::Write_U32(FI(ft), addr); break; //swc1
		default:
			_dbg_assert_msg_(CPU,0,"Trying to interpret FPULS instruction that can't be interpreted");
			break;
		}
		PC += 4;
	}

	void Int_mxc1(MIPSOpcode op)
	{
		int fs = _FS;
		int rt = _RT;

		switch ((op>>21)&0x1f) {
		case 0: //mfc1
			if (rt != 0)
				R(rt) = FI(fs);
			break;

		case 2: //cfc1
			if (rt != 0) {
				if (fs == 31) {
					currentMIPS->fcr31 = (currentMIPS->fcr31 & ~(1<<23)) | ((currentMIPS->fpcond & 1)<<23);
					R(rt) = currentMIPS->fcr31;
				} else if (fs == 0) {
					R(rt) = MIPSState::FCR0_VALUE;
				} else {
					WARN_LOG_REPORT(CPU, "ReadFCR: Unexpected reg %d", fs);
					R(rt) = 0;
				}
				break;
			}

		case 4: //mtc1
			FI(fs) = R(rt);
			break;

		case 6: //ctc1
			{
				u32 value = R(rt);
				if (fs == 31) {
					currentMIPS->fcr31 = value & 0x0181FFFF;
					currentMIPS->fpcond = (value >> 23) & 1;
					if (MIPSComp::jit) {
						// In case of DISABLE, we need to tell jit we updated FCR31.
						MIPSComp::jit->UpdateFCR31();
					}
				} else {
					WARN_LOG_REPORT(CPU, "WriteFCR: Unexpected reg %d (value %08x)", fs, value);
				}
				DEBUG_LOG(CPU, "FCR%i written to, value %08x", fs, value);
				break;
			}
		
		default:
			_dbg_assert_msg_(CPU,0,"Trying to interpret instruction that can't be interpreted");
			break;
		}
		PC += 4;
	}

	void Int_RType2(MIPSOpcode op)
	{
		int rs = _RS;
		int rd = _RD;

		// Don't change $zr.
		if (rd == 0)
		{
			PC += 4;
			return;
		}

		switch (op & 63)
		{
		case 22:	//clz
			R(rd) = clz32(R(rs));
			break;
		case 23: //clo
			R(rd) = clz32(~R(rs));
			break;
		default:
			_dbg_assert_msg_(CPU,0,"Trying to interpret instruction that can't be interpreted");
			break;
		}
		PC += 4;
	}

	void Int_MulDivType(MIPSOpcode op)
	{
		int rt = _RT;
		int rs = _RS;
		int rd = _RD;

		switch (op & 63) 
		{
		case 24: //mult
			{
				s64 result = (s64)(s32)R(rs) * (s64)(s32)R(rt);
				u64 resultBits = (u64)(result);
				LO = (u32)(resultBits);
				HI = (u32)(resultBits>>32);
			}
			break;
		case 25: //multu
			{
				u64 resultBits = (u64)R(rs) * (u64)R(rt);
				LO = (u32)(resultBits);
				HI = (u32)(resultBits>>32);
			}
			break;
		case 28: //madd
			{
				u32 a=R(rs),b=R(rt),hi=HI,lo=LO;
				u64 origValBits = (u64)lo | ((u64)(hi)<<32);
				s64 origVal = (s64)origValBits;
				s64 result = origVal + (s64)(s32)a * (s64)(s32)b;
				u64 resultBits = (u64)(result);
				LO = (u32)(resultBits);
				HI = (u32)(resultBits>>32);
			}
			break;
		case 29: //maddu
			{
				u32 a=R(rs),b=R(rt),hi=HI,lo=LO;
				u64 origVal = (u64)lo | ((u64)(hi)<<32);
				u64 result = origVal + (u64)a * (u64)b;
				LO = (u32)(result);
				HI = (u32)(result>>32);
			}
			break;
		case 46: //msub
			{
				u32 a=R(rs),b=R(rt),hi=HI,lo=LO;
				u64 origValBits = (u64)lo | ((u64)(hi)<<32);
				s64 origVal = (s64)origValBits;
				s64 result = origVal - (s64)(s32)a * (s64)(s32)b;
				u64 resultBits = (u64)(result);
				LO = (u32)(resultBits);
				HI = (u32)(resultBits>>32);
			}
			break;
		case 47: //msubu
			{
				u32 a=R(rs),b=R(rt),hi=HI,lo=LO;
				u64 origVal = (u64)lo | ((u64)(hi)<<32);
				u64 result = origVal - (u64)a * (u64)b;
				LO = (u32)(result);
				HI = (u32)(result>>32);
			}
			break;
		case 16: if (rd != 0) R(rd) = HI; break; //mfhi
		case 17: HI = R(rs); break; //mthi
		case 18: if (rd != 0) R(rd) = LO; break; //mflo
		case 19: LO = R(rs); break; //mtlo
		case 26: //div
			{
				s32 a = (s32)R(rs);
				s32 b = (s32)R(rt);
				if (a == (s32)0x80000000 && b == -1) {
					LO = 0x80000000;
					HI = -1;
				} else if (b != 0) {
					LO = (u32)(a / b);
					HI = (u32)(a % b);
				} else {
					LO = a < 0 ? 1 : -1;
					HI = a;
				}
			}
			break;
		case 27: //divu
			{
				u32 a = R(rs);
				u32 b = R(rt);
				if (b != 0) {
					LO = (a/b);
					HI = (a%b);
				} else {
					LO = a <= 0xFFFF ? 0xFFFF : -1;
					HI = a;
				}
			}
			break;

		default:
			_dbg_assert_msg_(CPU,0,"Trying to interpret instruction that can't be interpreted");
			break;
		}
		PC += 4;
	}


	void Int_ShiftType(MIPSOpcode op)
	{
		int rt = _RT;
		int rs = _RS;
		int rd = _RD;
		int sa = _FD;

		// Don't change $zr.
		if (rd == 0)
		{
			PC += 4;
			return;
		}
		
		switch (op & 0x3f)
		{
		case 0: R(rd) = R(rt) << sa;					 break; //sll
		case 2: 
			if (_RS == 0) //srl
			{
				R(rd) = R(rt) >> sa;
				break; 
			} 
			else if (_RS == 1) //rotr
			{
				R(rd) = __rotr(R(rt), sa);
				break;
			}
			else
				goto wrong;

		case 3: R(rd) = (u32)(((s32)R(rt)) >> sa);		break; //sra
		case 4: R(rd) = R(rt) << (R(rs)&0x1F);				break; //sllv
		case 6:
			if (_FD == 0) //srlv
			{
				R(rd) = R(rt) >> (R(rs)&0x1F);
				break; 
			}
			else if (_FD == 1) // rotrv
			{
				R(rd) = __rotr(R(rt), R(rs));
				break;
			}
			else goto wrong;
		case 7: R(rd) = (u32)(((s32)R(rt)) >> (R(rs)&0x1F)); break; //srav
		default:
			wrong:
			_dbg_assert_msg_(CPU,0,"Trying to interpret instruction that can't be interpreted");
			break;
		}
		PC += 4;
	}

	void Int_Allegrex(MIPSOpcode op)
	{
		int rt = _RT;
		int rd = _RD;

		// Don't change $zr.
		if (rd == 0)
		{
			PC += 4;
			return;
		}

		switch((op>>6)&31)
		{
		case 16: // seb
			R(rd) = (u32)(s32)(s8)(u8)R(rt);
			break;

		case 20: // bitrev
			{
				u32 tmp = 0;
				for (int i = 0; i < 32; i++)
				{
					if (R(rt) & (1 << i))
					{
						tmp |= (0x80000000 >> i);
					}
				}
				R(rd) = tmp;
			}
			break;

		case 24: // seh
			R(rd) = (u32)(s32)(s16)(u16)R(rt);
			break;

		default:
			_dbg_assert_msg_(CPU,0,"Trying to interpret ALLEGREX instruction that can't be interpreted");
			break;
		}
		PC += 4;
	}

	void Int_Allegrex2(MIPSOpcode op)
	{
		int rt = _RT;
		int rd = _RD;

		// Don't change $zr.
		if (rd == 0)
		{
			PC += 4;
			return;
		}

		switch (op & 0x3ff)
		{
		case 0xA0: //wsbh
			R(rd) = ((R(rt) & 0xFF00FF00) >> 8) | ((R(rt) & 0x00FF00FF) << 8);
			break;
		case 0xE0: //wsbw
			R(rd) = swap32(R(rt));
			break;
		default:
			_dbg_assert_msg_(CPU,0,"Trying to interpret ALLEGREX instruction that can't be interpreted");
			break;
		}
		PC += 4;
	}

	void Int_Special2(MIPSOpcode op)
	{
		static int reported = 0;
		switch (op & 0x3F)
		{
		case 36:  // mfic
			if (!reported) {
				Reporting::ReportMessage("MFIC instruction hit (%08x) at %08x", op.encoding, currentMIPS->pc);
				WARN_LOG(CPU,"MFIC Disable/Enable Interrupt CPU instruction");
				reported = 1;
			}
			break;
		case 38:  // mtic
			if (!reported) {
				Reporting::ReportMessage("MTIC instruction hit (%08x) at %08x", op.encoding, currentMIPS->pc);
				WARN_LOG(CPU,"MTIC Disable/Enable Interrupt CPU instruction");
				reported = 1;
			}
			break;
		}
		PC += 4;
	}

	void Int_Special3(MIPSOpcode op)
	{
		int rs = _RS;
		int rt = _RT;
		int pos = _POS;

		// Don't change $zr.
		if (rt == 0) {
			PC += 4;
			return;
		}

		switch (op & 0x3f) {
		case 0x0: //ext
			{
				int size = _SIZE + 1;
				u32 sourcemask = 0xFFFFFFFFUL >> (32 - size);
				R(rt) = (R(rs) >> pos) & sourcemask;
			}
			break;
		case 0x4: //ins
			{
				int size = (_SIZE + 1) - pos;
				u32 sourcemask = 0xFFFFFFFFUL >> (32 - size);
				u32 destmask = sourcemask << pos;
				R(rt) = (R(rt) & ~destmask) | ((R(rs)&sourcemask) << pos);
			}
			break;
		}

		PC += 4;
	}

	void Int_FPU2op(MIPSOpcode op)
	{
		int fs = _FS;
		int fd = _FD;

		switch (op & 0x3f)
		{
		case 4:	F(fd)	= sqrtf(F(fs)); break; //sqrt
		case 5:	F(fd)	= fabsf(F(fs)); break; //abs
		case 6:	F(fd)	= F(fs); break; //mov
		case 7:	F(fd)	= -F(fs); break; //neg
		case 12:
		case 13:
		case 14:
		case 15:
			if (my_isnanorinf(F(fs)))
			{
				FsI(fd) = my_isinf(F(fs)) && F(fs) < 0.0f ? -2147483648LL : 2147483647LL;
				break;
			}
			switch (op & 0x3f)
			{
			case 12: FsI(fd) = (int)floorf(F(fs)+0.5f); break; //round.w.s
			case 13: //trunc.w.s
				if (F(fs) >= 0.0f) {
					FsI(fd) = (int)floorf(F(fs));
					// Overflow, but it was positive.
					if (FsI(fd) == -2147483648LL) {
						FsI(fd) = 2147483647LL;
					}
				} else {
					// Overflow happens to be the right value anyway.
					FsI(fd) = (int)ceilf(F(fs));
				}
				break;
			case 14: FsI(fd) = (int)ceilf (F(fs)); break; //ceil.w.s
			case 15: FsI(fd) = (int)floorf(F(fs)); break; //floor.w.s
			}
			break;
		case 32: F(fd) = (float)FsI(fs); break; //cvt.s.w

		case 36:
			if (my_isnanorinf(F(fs)))
			{
				FsI(fd) = my_isinf(F(fs)) && F(fs) < 0.0f ? -2147483648LL : 2147483647LL;
				break;
			}
			switch (currentMIPS->fcr31 & 3)
			{
			case 0: FsI(fd) = (int)round_ieee_754(F(fs)); break;  // RINT_0
			case 1: FsI(fd) = (int)F(fs); break;  // CAST_1
			case 2: FsI(fd) = (int)ceilf(F(fs)); break;  // CEIL_2
			case 3: FsI(fd) = (int)floorf(F(fs)); break;  // FLOOR_3
			}
			break; //cvt.w.s
		default:
			_dbg_assert_msg_(CPU,0,"Trying to interpret FPU2Op instruction that can't be interpreted");
			break;
		}
		PC += 4;
	}

	void Int_FPUComp(MIPSOpcode op)
	{
		int fs = _FS;
		int ft = _FT;
		bool cond;
		switch (op & 0xf)
		{
		case 0: //f
		case 8: //sf
			cond = false;
			break;

		case 1: //un
		case 9: //ngle
			cond = my_isnan(F(fs)) || my_isnan(F(ft));
			break;

		case 2: //eq
		case 10: //seq
			cond = !my_isnan(F(fs)) && !my_isnan(F(ft)) && (F(fs) == F(ft));
			break;

		case 3: //ueq
		case 11: //ngl
			cond = (F(fs) == F(ft)) || my_isnan(F(fs)) || my_isnan(F(ft));
			break;

		case 4: //olt
		case 12: //lt
			cond = (F(fs) < F(ft));
			break;

		case 5: //ult
		case 13: //nge
			cond = (F(fs) < F(ft)) || my_isnan(F(fs)) || my_isnan(F(ft));
			break;

		case 6: //ole
		case 14: //le
			cond = (F(fs) <= F(ft));
			break;

		case 7: //ule
		case 15: //ngt
			cond = (F(fs) <= F(ft)) || my_isnan(F(fs)) || my_isnan(F(ft));
			break;

		default:
			_dbg_assert_msg_(CPU,0,"Trying to interpret FPUComp instruction that can't be interpreted");
			cond = false;
			break;
		}
		currentMIPS->fpcond = cond;
		PC += 4;
	}

	void Int_FPU3op(MIPSOpcode op)
	{
		int ft = _FT;
		int fs = _FS;
		int fd = _FD;

		switch (op & 0x3f)
		{
		case 0: F(fd) = F(fs) + F(ft); break; // add.s
		case 1: F(fd) = F(fs) - F(ft); break; // sub.s
		case 2: // mul.s
<<<<<<< HEAD
			if ((my_isinf(F(fs)) && F(ft) == 0.0f) || (F(fs) == 0.0f && my_isinf(F(ft)))) {
=======
			if ((my_isinf(F(fs)) && F(ft) == 0.0f) || (my_isinf(F(ft)) && F(fs) == 0.0f)) {
>>>>>>> 6df42280
				// Must be positive NAN, see #12519.
				FI(fd) = 0x7fc00000;
			} else {
				F(fd) = F(fs) * F(ft);
			}
			break;
		case 3: F(fd) = F(fs) / F(ft); break; // div.s
		default:
			_dbg_assert_msg_(CPU,0,"Trying to interpret FPU3Op instruction that can't be interpreted");
			break;
		}
		PC += 4;
	}

	void Int_Interrupt(MIPSOpcode op)
	{
		static int reported = 0;
		switch (op & 1)
		{
		case 0:
			if (!reported) {
				Reporting::ReportMessage("INTERRUPT instruction hit (%08x) at %08x", op.encoding, currentMIPS->pc);
				WARN_LOG(CPU,"Disable/Enable Interrupt CPU instruction");
				reported = 1;
			}
			break;
		}
		PC += 4;
	}

	void Int_Emuhack(MIPSOpcode op)
	{
		if (((op >> 24) & 3) != EMUOP_CALL_REPLACEMENT) {
			_dbg_assert_msg_(CPU,0,"Trying to interpret emuhack instruction that can't be interpreted");
		}
		// It's a replacement func!
		int index = op.encoding & 0xFFFFFF;
		const ReplacementTableEntry *entry = GetReplacementFunc(index);
		if (entry && entry->replaceFunc && (entry->flags & REPFLAG_DISABLED) == 0) {
			entry->replaceFunc();

			if (entry->flags & (REPFLAG_HOOKENTER | REPFLAG_HOOKEXIT)) {
				// Interpret the original instruction under the hook.
				MIPSInterpret(Memory::Read_Instruction(PC, true));
			} else {
				PC = currentMIPS->r[MIPS_REG_RA];
			}
		} else {
			if (!entry || !entry->replaceFunc) {
				ERROR_LOG(CPU, "Bad replacement function index %i", index);
			}
			// Interpret the original instruction under it.
			MIPSInterpret(Memory::Read_Instruction(PC, true));
		}
	}


}<|MERGE_RESOLUTION|>--- conflicted
+++ resolved
@@ -975,11 +975,7 @@
 		case 0: F(fd) = F(fs) + F(ft); break; // add.s
 		case 1: F(fd) = F(fs) - F(ft); break; // sub.s
 		case 2: // mul.s
-<<<<<<< HEAD
-			if ((my_isinf(F(fs)) && F(ft) == 0.0f) || (F(fs) == 0.0f && my_isinf(F(ft)))) {
-=======
 			if ((my_isinf(F(fs)) && F(ft) == 0.0f) || (my_isinf(F(ft)) && F(fs) == 0.0f)) {
->>>>>>> 6df42280
 				// Must be positive NAN, see #12519.
 				FI(fd) = 0x7fc00000;
 			} else {
