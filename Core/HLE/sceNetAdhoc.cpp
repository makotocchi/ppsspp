// Copyright (c) 2013- PPSSPP Project.

// This program is free software: you can redistribute it and/or modify
// it under the terms of the GNU General Public License as published by
// the Free Software Foundation, version 2.0 or later versions.

// This program is distributed in the hope that it will be useful,
// but WITHOUT ANY WARRANTY; without even the implied warranty of
// MERCHANTABILITY or FITNESS FOR A PARTICULAR PURPOSE.  See the
// GNU General Public License 2.0 for more details.

// A copy of the GPL 2.0 should have been included with the program.
// If not, see http://www.gnu.org/licenses/

// Official git repository and contact information can be found at
// https://github.com/hrydgard/ppsspp and http://www.ppsspp.org/.

#if defined(_WIN32)
#include <WinSock2.h>
#include "Common/CommonWindows.h"
#endif

#if !defined(_WIN32)
#include <sys/types.h>
#include <netinet/tcp.h>
#endif

#ifndef MSG_NOSIGNAL
// Default value to 0x00 (do nothing) in systems where it's not supported.
#define MSG_NOSIGNAL 0x00
#endif

#include <mutex>
// sceNetAdhoc

// This is a direct port of Coldbird's code from http://code.google.com/p/aemu/
// All credit goes to him!
#include "Common/Data/Text/I18n.h"
#include "Common/Serialize/Serializer.h"
#include "Common/Serialize/SerializeFuncs.h"
#include "Common/Serialize/SerializeMap.h"
#include "Common/System/OSD.h"
#include "Common/Thread/ThreadUtil.h"
#include "Common/TimeUtil.h"

#include "Core/MIPS/MIPSCodeUtils.h"
#include "Core/Util/PortManager.h"
#include "Core/Config.h"
#include "Core/CoreTiming.h"
#include "Core/Core.h"
#include "Core/Reporting.h"
#include "Core/MemMapHelpers.h"

#include "Core/HLE/HLEHelperThread.h"
#include "Core/HLE/FunctionWrappers.h"
#include "Core/HLE/sceKernelThread.h"
#include "Core/HLE/sceKernel.h"
#include "Core/HLE/sceKernelMemory.h"
#include "Core/HLE/sceKernelModule.h"
#include "Core/HLE/sceKernelInterrupt.h"
#include "Core/HLE/sceNetAdhoc.h"
#include "Core/HLE/sceNet.h"
#include "Core/HLE/proAdhocServer.h"
#include "Core/HLE/KernelWaitHelpers.h"


// shared in sceNetAdhoc.h since it need to be used from sceNet.cpp also
// TODO: Make accessor functions instead, and throw all this state in a struct.
bool netAdhocInited;
bool netAdhocctlInited;
bool networkInited = false;

#define DISCOVER_DURATION_US	2000000 // 2 seconds is probably the normal time it takes for PSP to connect to a group (ie. similar to NetconfigDialog time)
u64 netAdhocDiscoverStartTime = 0;
s32 netAdhocDiscoverStatus = NET_ADHOC_DISCOVER_STATUS_NONE;
bool netAdhocDiscoverIsStopping = false;
SceNetAdhocDiscoverParam* netAdhocDiscoverParam = nullptr;
u32 netAdhocDiscoverBufAddr = 0;

bool netAdhocGameModeEntered = false;
int netAdhocEnterGameModeTimeout = 15000000; // 15 sec as default timeout, to wait for all players to join

bool netAdhocMatchingInited;
int netAdhocMatchingStarted = 0;
int adhocDefaultTimeout = 5000000; //2000000 usec // For some unknown reason, sometimes it tooks more than 2 seconds for Adhocctl Init to connect to AdhocServer on localhost (normally only 10 ms), and sometimes it tooks more than 1 seconds for built-in AdhocServer to be ready (normally only 1 ms)
int adhocDefaultDelay = 10000; //10000
int adhocExtraDelay = 20000; //20000
int adhocEventPollDelay = 100000; //100000; // Same timings with PSP_ADHOCCTL_RECV_TIMEOUT ?
int adhocMatchingEventDelay = 30000; //30000
int adhocEventDelay = 2000000; //2000000 on real PSP ?
u32 defaultLastRecvDelta = 10000; //10000 usec worked well for games published by Falcom (ie. Ys vs Sora Kiseki, Vantage Master Portable)

SceUID threadAdhocID;

std::recursive_mutex adhocEvtMtx;
std::deque<std::pair<u32, u32>> adhocctlEvents;
std::deque<MatchingArgs> matchingEvents;
std::map<int, AdhocctlHandler> adhocctlHandlers;
std::vector<SceUID> matchingThreads;
int IsAdhocctlInCB = 0;

int adhocctlNotifyEvent = -1;
int adhocctlStateEvent = -1;
int adhocSocketNotifyEvent = -1;
std::map<int, AdhocctlRequest> adhocctlRequests;
std::map<u64, AdhocSocketRequest> adhocSocketRequests;
std::map<u64, AdhocSendTargets> sendTargetPeers;

int gameModeNotifyEvent = -1;

u32 dummyThreadHackAddr = 0;
u32_le dummyThreadCode[3];
u32 matchingThreadHackAddr = 0;
u32_le matchingThreadCode[3];

int matchingEventThread(int matchingId); 
int matchingInputThread(int matchingId); 
void sendBulkDataPacket(SceNetAdhocMatchingContext* context, SceNetEtherAddr* mac, int datalen, void* data);
int AcceptPtpSocket(int ptpId, int newsocket, sockaddr_in& peeraddr, SceNetEtherAddr* addr, u16_le* port);
int PollAdhocSocket(SceNetAdhocPollSd* sds, int count, int timeout, int nonblock);
int FlushPtpSocket(int socketId);
int RecreatePtpSocket(int ptpId);
int NetAdhocGameMode_DeleteMaster();
int NetAdhocctl_ExitGameMode();
int NetAdhocPtp_Connect(int id, int timeout, int flag, bool allowForcedConnect = true);
static int sceNetAdhocPdpCreate(const char* mac, int port, int bufferSize, u32 flag);
static int sceNetAdhocPdpSend(int id, const char* mac, u32 port, void* data, int len, int timeout, int flag);
static int sceNetAdhocPdpRecv(int id, void* addr, void* port, void* buf, void* dataLength, u32 timeout, int flag);

bool __NetAdhocConnected() {
	return netAdhocInited && netAdhocctlInited && (adhocctlState == ADHOCCTL_STATE_CONNECTED || adhocctlState == ADHOCCTL_STATE_GAMEMODE);
}

void __NetAdhocShutdown() {
	// Kill AdhocServer Thread
	adhocServerRunning = false;
	if (adhocServerThread.joinable()) {
		adhocServerThread.join();
	}

	// Checks to avoid confusing logspam
	if (netAdhocMatchingInited) {
		NetAdhocMatching_Term();
	}
	if (netAdhocctlInited) {
		NetAdhocctl_Term();
	}
	if (netAdhocInited) {
		NetAdhoc_Term();
	}
	if (dummyThreadHackAddr) {
		kernelMemory.Free(dummyThreadHackAddr);
		dummyThreadHackAddr = 0;
	}
	if (matchingThreadHackAddr) {
		kernelMemory.Free(matchingThreadHackAddr);
		matchingThreadHackAddr = 0;
	}
}

bool IsGameModeActive() {
	return netAdhocGameModeEntered && masterGameModeArea.data;
}

static void __GameModeNotify(u64 userdata, int cyclesLate) {
	SceUID threadID = userdata >> 32;
	u32 error;

	if (IsGameModeActive()) {
		// Need to make sure all replicas have been created before we start syncing data
		if (replicaGameModeAreas.size() == (gameModeMacs.size() - 1)) {
			// Socket's buffer size should fit the largest size from master/replicas, so we waited until Master & all Replicas to be created first before creating the socket, since there are games (ie. Fading Shadows) that use different buffer size for Master and Replica.
			if (gameModeSocket < 0 && !isZeroMAC(&masterGameModeArea.mac)) {
				u8* buf = (u8*)realloc(gameModeBuffer, gameModeBuffSize);
				if (buf)
					gameModeBuffer = buf;

				if ((gameModeSocket = sceNetAdhocPdpCreate((const char*)&masterGameModeArea.mac, ADHOC_GAMEMODE_PORT, gameModeBuffSize, 0)) < 0) {
					ERROR_LOG(Log::sceNet, "GameMode: Failed to create socket (Error %08x)", gameModeSocket);
					__KernelResumeThreadFromWait(threadID, gameModeSocket);
					return;
				}
				else 
					INFO_LOG(Log::sceNet, "GameMode: Synchronizer (%d, %d) has started", gameModeSocket, gameModeBuffSize);
			}
			if (gameModeSocket < 0) {
				// ReSchedule
				CoreTiming::ScheduleEvent(usToCycles(GAMEMODE_UPDATE_INTERVAL) - cyclesLate, gameModeNotifyEvent, userdata);
				return;
			}
			auto sock = adhocSockets[gameModeSocket - 1];
			if (!sock) {
				WARN_LOG(Log::sceNet, "GameMode: Socket (%d) got deleted", gameModeSocket);
				u32 waitVal = __KernelGetWaitValue(threadID, error);
				if (error == 0) {
					__KernelResumeThreadFromWait(threadID, waitVal);
				}
				return;
			}

			// Send Master data
			if (masterGameModeArea.dataUpdated) {
				int sentcount = 0;
				for (auto& gma : replicaGameModeAreas) {
					if (!gma.dataSent && IsSocketReady(sock->data.pdp.id, false, true) > 0) {
						u16_le port = ADHOC_GAMEMODE_PORT;
						auto it = gameModePeerPorts.find(gma.mac);
						if (it != gameModePeerPorts.end())
							port = it->second;
							
						int sent = sceNetAdhocPdpSend(gameModeSocket, (const char*)&gma.mac, port, masterGameModeArea.data, masterGameModeArea.size, 0, ADHOC_F_NONBLOCK);
						if (sent != ERROR_NET_ADHOC_WOULD_BLOCK) {
							gma.dataSent = 1;
							DEBUG_LOG(Log::sceNet, "GameMode: Master data Sent %d bytes to Area #%d [%s]", masterGameModeArea.size, gma.id, mac2str(&gma.mac).c_str());
							sentcount++;
						}
					}
					else if (gma.dataSent) sentcount++;
				}
				if (sentcount == replicaGameModeAreas.size()) 
					masterGameModeArea.dataUpdated = 0;
			}
			// Need to sync (send + recv) all players initial data (data from CreateMaster) after Master + All Replicas are created, and before the first UpdateMaster / UpdateReplica is called for Star Wars The Force Unleashed to show the correct players color on minimap (also prevent Starting issue on other GameMode games)
			else {
				SceUID waitID = __KernelGetWaitID(threadID, WAITTYPE_NET, error);
				if (error == 0 && waitID == GAMEMODE_WAITID) {
					// Resume thread after all replicas data have been received
					int recvd = 0;
					for (auto& gma : replicaGameModeAreas) {
						// Either replicas new data has been received or that player has been disconnected
						if (gma.dataUpdated || gma.updateTimestamp == 0) {
							recvd++;
							// Since we're able to receive data, now we're certain that remote player is listening and ready to receive data, so we send initial data one more time in case they're not listening yet on previous attempt (ie. Pocket Pool)
							if (gma.dataUpdated) {
								u16_le port = ADHOC_GAMEMODE_PORT;
								auto it = gameModePeerPorts.find(gma.mac);
								if (it != gameModePeerPorts.end())
									port = it->second;

								sceNetAdhocPdpSend(gameModeSocket, (const char*)&gma.mac, port, masterGameModeArea.data, masterGameModeArea.size, 0, ADHOC_F_NONBLOCK);
							}
						}
					}
					// Resume blocked thread
					u64 now = CoreTiming::GetGlobalTimeUsScaled();
					if (recvd == replicaGameModeAreas.size()) {
						u32 waitVal = __KernelGetWaitValue(threadID, error);
						if (error == 0) {
							DEBUG_LOG(Log::sceNet, "GameMode: Resuming Thread %d after Master data Synced (Result = %08x)", threadID, waitVal);
							__KernelResumeThreadFromWait(threadID, waitVal);
						}
						else
							ERROR_LOG(Log::sceNet, "GameMode: Error (%08x) on WaitValue %d ThreadID %d", error, waitVal, threadID);
					}
					// Attempt to Re-Send initial Master data (in case previous packets were lost)
					else if (static_cast<s64>(now - masterGameModeArea.updateTimestamp) > GAMEMODE_SYNC_TIMEOUT) {
						DEBUG_LOG(Log::sceNet, "GameMode: Attempt to Re-Send Master data after Sync Timeout (%d us)", GAMEMODE_SYNC_TIMEOUT);
						// Reset Sent marker on players who haven't replied yet (except disconnected players)
						for (auto& gma : replicaGameModeAreas)
							if (!gma.dataUpdated && gma.updateTimestamp != 0)
								gma.dataSent = 0;
						masterGameModeArea.updateTimestamp = now;
						masterGameModeArea.dataUpdated = 1;
					}
				}
			}

			// Recv new Replica data when available
			if (IsSocketReady(sock->data.pdp.id, true, false) > 0) {
				SceNetEtherAddr sendermac;
				s32_le senderport = ADHOC_GAMEMODE_PORT;
				s32_le bufsz = gameModeBuffSize;
				int ret = sceNetAdhocPdpRecv(gameModeSocket, &sendermac, &senderport, gameModeBuffer, &bufsz, 0, ADHOC_F_NONBLOCK);
				if (ret >= 0 && bufsz > 0) {
					// Shows a warning if the sender/source port is different than what it supposed to be.
					if (senderport != ADHOC_GAMEMODE_PORT && senderport != gameModePeerPorts[sendermac]) {
						char name[9] = {};
						auto n = GetI18NCategory(I18NCat::NETWORKING);
						peerlock.lock();
						SceNetAdhocctlPeerInfo* peer = findFriend(&sendermac);
						if (peer != NULL)
							truncate_cpy(name, sizeof(name), (const char*)peer->nickname.data);
						WARN_LOG(Log::sceNet, "GameMode: Unknown Source Port from [%s][%s:%u -> %u] (Result=%i, Size=%i)", name, mac2str(&sendermac).c_str(), senderport, ADHOC_GAMEMODE_PORT, ret, bufsz);
						g_OSD.Show(OSDType::MESSAGE_WARNING, std::string(n->T("GM: Data from Unknown Port")) + std::string(" [") + std::string(name) + std::string("]:") + std::to_string(senderport) + std::string(" -> ") + std::to_string(ADHOC_GAMEMODE_PORT) + std::string(" (") + std::to_string(portOffset) + std::string(")"));
						peerlock.unlock();
					}
					// Keeping track of the source port for further communication, in case it was re-mapped by router or ISP for some reason.
					gameModePeerPorts[sendermac] = senderport;

					for (auto& gma : replicaGameModeAreas) {
						if (IsMatch(gma.mac, sendermac)) {
							DEBUG_LOG(Log::sceNet, "GameMode: Replica data Received %d bytes for Area #%d [%s]", bufsz, gma.id, mac2str(&sendermac).c_str());
							memcpy(gma.data, gameModeBuffer, std::min(gma.size, bufsz));
							gma.dataUpdated = 1;
							gma.updateTimestamp = CoreTiming::GetGlobalTimeUsScaled();
							break;
						}
					}
				}
			}
		}

		// ReSchedule
		CoreTiming::ScheduleEvent(usToCycles(GAMEMODE_UPDATE_INTERVAL) - cyclesLate, gameModeNotifyEvent, userdata);
		return;
	}
	INFO_LOG(Log::sceNet, "GameMode Scheduler (%d, %d) has ended", gameModeSocket, gameModeBuffSize);
	u32 waitVal = __KernelGetWaitValue(threadID, error);
	if (error == 0) {
		DEBUG_LOG(Log::sceNet, "GameMode: Resuming Thread %d after Master Deleted (Result = %08x)", threadID, waitVal);
		__KernelResumeThreadFromWait(threadID, waitVal);
	}
}

static void __AdhocctlNotify(u64 userdata, int cyclesLate) {
	SceUID threadID = userdata >> 32;
	int uid = (int)(userdata & 0xFFFFFFFF);

	s64 result = 0;
	u32 error = 0;

	SceUID waitID = __KernelGetWaitID(threadID, WAITTYPE_NET, error);
	if (waitID == 0 || error != 0) {
		WARN_LOG(Log::sceNet, "sceNetAdhocctl Socket WaitID(%i) on Thread(%i) already woken up? (error: %08x)", uid, threadID, error);
		return;
	}

	// Socket not found?! Should never happen! But if it ever happened (ie. loaded from SaveState where adhocctlRequests got cleared) return BUSY and let the game try again.
	if (adhocctlRequests.find(uid) == adhocctlRequests.end()) {
		WARN_LOG(Log::sceNet, "sceNetAdhocctl Socket WaitID(%i) not found!", uid);
		__KernelResumeThreadFromWait(threadID, ERROR_NET_ADHOCCTL_BUSY);
		return;
	}

	AdhocctlRequest& req = adhocctlRequests[uid];
	int len = 0;

	SceNetAdhocctlConnectPacketC2S packet;
	memset(&packet, 0, sizeof(packet));
	packet.base.opcode = req.opcode;
	packet.group = req.group;

	// Don't send any packets not in these cases (by setting the len to 0)
	switch (req.opcode)
	{
	case OPCODE_CONNECT:
		len = sizeof(packet);
		break;
	case OPCODE_SCAN:
	case OPCODE_DISCONNECT:
		len = 1;
		break;
	}

	if (g_Config.bEnableWlan) {
		// Send Packet if it wasn't succesfully sent before
		int ret = 0;
		int sockerr = 0;
		if (len > 0) {
			ret = SOCKET_ERROR;
			sockerr = EAGAIN;
			// Don't send anything yet if connection to Adhoc Server is still in progress
			if (!isAdhocctlNeedLogin && IsSocketReady((int)metasocket, false, true) > 0) {
				ret = send((int)metasocket, (const char*)&packet, len, MSG_NOSIGNAL);
				sockerr = errno;
				// Successfully Sent or Connection has been closed or Connection failure occurred
				if (ret >= 0 || (ret == SOCKET_ERROR && sockerr != EAGAIN && sockerr != EWOULDBLOCK)) {
					// Prevent from sending again
					req.opcode = 0;
					if (ret == SOCKET_ERROR)
						DEBUG_LOG(Log::sceNet, "sceNetAdhocctl[%i]: Socket Error (%i)", uid, sockerr);
				}
			}
		}

		// Retry until successfully sent. Login packet sent after successfully connected to Adhoc Server (indicated by networkInited), so we're not sending Login again here
		if ((req.opcode == OPCODE_LOGIN && !networkInited) || (ret == SOCKET_ERROR && (sockerr == EAGAIN || sockerr == EWOULDBLOCK))) {
			u64 now = (u64)(time_now_d() * 1000000.0);
			if (now - adhocctlStartTime <= static_cast<u64>(adhocDefaultTimeout) + 500) {
				// Try again in another 0.5ms until timedout.
				CoreTiming::ScheduleEvent(usToCycles(500) - cyclesLate, adhocctlNotifyEvent, userdata);
				return;
			}
			else if (req.opcode != OPCODE_LOGIN)
				result = ERROR_NET_ADHOCCTL_BUSY;
		}
	}
	else
		result = ERROR_NET_ADHOCCTL_WLAN_SWITCH_OFF;

	u32 waitVal = __KernelGetWaitValue(threadID, error);
	__KernelResumeThreadFromWait(threadID, result);
	DEBUG_LOG(Log::sceNet, "Returning (WaitID: %d, error: %08x) Result (%08x) of sceNetAdhocctl - Opcode: %d, State: %d", waitID, error, (int)result, waitVal, adhocctlState);

	// We are done with this request
	adhocctlRequests.erase(uid);
}

static void __AdhocctlState(u64 userdata, int cyclesLate) {
	SceUID threadID = userdata >> 32;
	int uid = (int)(userdata & 0xFFFFFFFF);
	int event = uid - 1;

	s64 result = 0;
	u32 error = 0;

	SceUID waitID = __KernelGetWaitID(threadID, WAITTYPE_NET, error);
	if (waitID == 0 || error != 0) {
		WARN_LOG(Log::sceNet, "sceNetAdhocctl State WaitID(%i) on Thread(%i) already woken up? (error: %08x)", uid, threadID, error);
		return;
	}

	u32 waitVal = __KernelGetWaitValue(threadID, error);
	if (error == 0) {
		adhocctlState = waitVal;
		// FIXME: It seems Adhocctl is still busy within the Adhocctl Handler function (ie. during callbacks), 
		// so we should probably set isAdhocctlBusy to false after mispscall are fully executed (ie. in afterAction).
		// But since Adhocctl Handler is optional, there might be cases where there are no handler thus no callback/mipcall being triggered,
		// so we should probably need to set isAdhocctlBusy to false here too as a workaround (or may be there is internal handler by default?)
		if (adhocctlHandlers.empty())
			isAdhocctlBusy = false;
	}

	__KernelResumeThreadFromWait(threadID, result);
	DEBUG_LOG(Log::sceNet, "Returning (WaitID: %d, error: %08x) Result (%08x) of sceNetAdhocctl - Event: %d, State: %d", waitID, error, (int)result, event, adhocctlState);
}

// Used to simulate blocking on metasocket when send OP code to AdhocServer
int WaitBlockingAdhocctlSocket(AdhocctlRequest request, int usec, const char* reason) {
	int uid = (metasocket <= 0) ? 1 : (int)metasocket;

	if (adhocctlRequests.find(uid) != adhocctlRequests.end()) {
		WARN_LOG(Log::sceNet, "sceNetAdhocctl - WaitID[%d] already existed, Socket is busy!", uid);
		return ERROR_NET_ADHOCCTL_BUSY;
	}

	u64 param = ((u64)__KernelGetCurThread()) << 32 | uid;
	adhocctlStartTime = (u64)(time_now_d() * 1000000.0);
	adhocctlRequests[uid] = request;
	CoreTiming::ScheduleEvent(usToCycles(usec), adhocctlNotifyEvent, param);
	__KernelWaitCurThread(WAITTYPE_NET, uid, request.opcode, 0, false, reason);

	// Always returning a success when waiting for callback, since error code returned via callback?
	return 0;
}

// Used to change Adhocctl State after a delay and before executing callback mipscall (since we don't have beforeAction)
int ScheduleAdhocctlState(int event, int newState, int usec, const char* reason) {
	int uid = event + 1;

	u64 param = ((u64)__KernelGetCurThread()) << 32 | uid;
	CoreTiming::ScheduleEvent(usToCycles(usec), adhocctlStateEvent, param);
	__KernelWaitCurThread(WAITTYPE_NET, uid, newState, 0, false, reason);

	return 0;
}

int StartGameModeScheduler() {
	INFO_LOG(Log::sceNet, "Initiating GameMode Scheduler");
	if (CoreTiming::IsScheduled(gameModeNotifyEvent)) {
		WARN_LOG(Log::sceNet, "GameMode Scheduler is already running!");
		return -1;
	}
	u64 param = ((u64)__KernelGetCurThread()) << 32;
	CoreTiming::ScheduleEvent(usToCycles(GAMEMODE_INIT_DELAY), gameModeNotifyEvent, param);
	return 0;
}

int DoBlockingPdpRecv(AdhocSocketRequest& req, s64& result) {
	auto sock = adhocSockets[req.id - 1];
	if (!sock) {
		result = ERROR_NET_ADHOC_SOCKET_DELETED;
		return 0;
	}
	auto& pdpsocket = sock->data.pdp;
	if (sock->flags & ADHOC_F_ALERTRECV) {
		result = ERROR_NET_ADHOC_SOCKET_ALERTED;
		sock->alerted_flags |= ADHOC_F_ALERTRECV;
		return 0;
	}

	int ret;
	int sockerr;
	SceNetEtherAddr mac;
	struct sockaddr_in sin;
	socklen_t sinlen;

	sinlen = sizeof(sin);
	memset(&sin, 0, sinlen);

	// On Windows: MSG_TRUNC are not supported on recvfrom (socket error WSAEOPNOTSUPP), so we use dummy buffer as an alternative
	ret = recvfrom(pdpsocket.id, dummyPeekBuf64k, dummyPeekBuf64kSize, MSG_PEEK | MSG_NOSIGNAL, (struct sockaddr*)&sin, &sinlen);
	sockerr = errno;

	// Discard packets from IP that can't be translated into MAC address to prevent confusing the game, since the sender MAC won't be updated and may contains invalid/undefined value.
	// TODO: In order to discard packets from unresolvable IP (can't be translated into player's MAC) properly, we'll need to manage the socket buffer ourself, 
	//       by reading the whole available data, separates each datagram and discard unresolvable one, so we can calculate the correct number of available data to recv on GetPdpStat too.
	//       We may also need to implement encryption (or a simple checksum will do) in order to validate the packet to findout whether it came from PPSSPP or a different App that may be sending/broadcasting data to the same port being used by a game 
	//       (in case the IP was resolvable but came from a different App, which will need to be discarded too)
	if (ret != SOCKET_ERROR && !resolveIP(sin.sin_addr.s_addr, &mac)) {
		// Remove the packet from socket buffer
		sinlen = sizeof(sin);
		memset(&sin, 0, sinlen);
		recvfrom(pdpsocket.id, dummyPeekBuf64k, dummyPeekBuf64kSize, MSG_NOSIGNAL, (struct sockaddr*)&sin, &sinlen);
		// Try again later, until timeout reached
		u64 now = (u64)(time_now_d() * 1000000.0);
		if (req.timeout != 0 && now - req.startTime > req.timeout) {
			result = ERROR_NET_ADHOC_TIMEOUT;
			DEBUG_LOG(Log::sceNet, "sceNetAdhocPdpRecv[%i]: Discard Timeout", req.id);
			return 0;
		}
		else
			return -1;
	}

	// At this point we assumed that the packet is a valid PPSSPP packet
	if (ret > 0 && *req.length > 0)
		memcpy(req.buffer, dummyPeekBuf64k, std::min(ret, *req.length));

	// Note: UDP must not be received partially, otherwise leftover data in socket's buffer will be discarded
	if (ret >= 0 && ret <= *req.length) {
		sinlen = sizeof(sin);
        memset(&sin, 0, sinlen);
		ret = recvfrom(pdpsocket.id, (char*)req.buffer, std::max(0, *req.length), MSG_NOSIGNAL, (struct sockaddr*)&sin, &sinlen);
		// UDP can also receives 0 data, while on TCP receiving 0 data = connection gracefully closed, but not sure whether PDP can send/recv 0 data or not tho
		*req.length = 0;
		if (ret >= 0) {
			DEBUG_LOG(Log::sceNet, "sceNetAdhocPdpRecv[%i:%u]: Received %u bytes from %s:%u\n", req.id, getLocalPort(pdpsocket.id), ret, ip2str(sin.sin_addr).c_str(), ntohs(sin.sin_port));

			// Find Peer MAC
			if (resolveIP(sin.sin_addr.s_addr, &mac)) {
				// Provide Sender Information
				*req.remoteMAC = mac;
				*req.remotePort = ntohs(sin.sin_port) - portOffset;

				// Save Length
				*req.length = ret;

				// Update last recv timestamp
				peerlock.lock();
				auto peer = findFriend(&mac);
				if (peer != NULL) peer->last_recv = CoreTiming::GetGlobalTimeUsScaled();
				peerlock.unlock();
			}
			// Unknown Peer
			else {
				*req.length = ret;
				*req.remotePort = ntohs(sin.sin_port) - portOffset;

				WARN_LOG(Log::sceNet, "sceNetAdhocPdpRecv[%i:%u]: Received %i bytes from Unknown Peer %s:%u", req.id, getLocalPort(pdpsocket.id), ret, ip2str(sin.sin_addr).c_str(), ntohs(sin.sin_port));
			}
		}
		result = 0;
	}
	// On Windows: recvfrom on UDP can get error WSAECONNRESET when previous sendto's destination is unreachable (or destination port is not bound yet), may need to disable SIO_UDP_CONNRESET error
	else if (sockerr == EAGAIN || sockerr == EWOULDBLOCK || sockerr == ECONNRESET) {
		u64 now = (u64)(time_now_d() * 1000000.0);
		if (req.timeout == 0 || now - req.startTime <= req.timeout) {
			// Try again later
			return -1;
		}
		else
			result = ERROR_NET_ADHOC_TIMEOUT;
	}
	// Returning required buffer size when available data in recv buffer is larger than provided buffer size
	else if (ret > *req.length) {
		WARN_LOG(Log::sceNet, "sceNetAdhocPdpRecv[%i:%u]: Peeked %u/%u bytes from %s:%u\n", req.id, getLocalPort(pdpsocket.id), ret, *req.length, ip2str(sin.sin_addr).c_str(), ntohs(sin.sin_port));
		*req.length = ret;

		// Find Peer MAC
		if (resolveIP(sin.sin_addr.s_addr, &mac)) {
			// Provide Sender Information
			*req.remoteMAC = mac;
			*req.remotePort = ntohs(sin.sin_port) - portOffset;

			// FIXME: Do we need to update last recv timestamp? eventhough data hasn't been retrieved yet (ie. peeked)
			peerlock.lock();
			auto peer = findFriend(&mac);
			if (peer != NULL) peer->last_recv = CoreTiming::GetGlobalTimeUsScaled();
			peerlock.unlock();
		}
		result = ERROR_NET_ADHOC_NOT_ENOUGH_SPACE;
	}
	// FIXME: Blocking operation with infinite timeout(0) should never get a TIMEOUT error, right? May be we should return INVALID_ARG instead if it was infinite timeout (0)?
	else
		result = ERROR_NET_ADHOC_TIMEOUT; // ERROR_NET_ADHOC_INVALID_ARG; // ERROR_NET_ADHOC_DISCONNECTED

	if (ret == SOCKET_ERROR)
		DEBUG_LOG(Log::sceNet, "sceNetAdhocPdpRecv[%i]: Socket Error (%i)", req.id, sockerr);

	return 0;
}

int DoBlockingPdpSend(AdhocSocketRequest& req, s64& result, AdhocSendTargets& targetPeers) {
	auto sock = adhocSockets[req.id - 1];
	if (!sock) {
		result = ERROR_NET_ADHOC_SOCKET_DELETED;
		return 0;
	}
	auto& pdpsocket = sock->data.pdp;
	if (sock->flags & ADHOC_F_ALERTSEND) {
		result = ERROR_NET_ADHOC_SOCKET_ALERTED;
		sock->alerted_flags |= ADHOC_F_ALERTSEND;
		return 0;
	}

	result = 0;
	bool retry = false;
	for (auto peer = targetPeers.peers.begin(); peer != targetPeers.peers.end(); ) {
		// Fill in Target Structure
		struct sockaddr_in target {};
		target.sin_family = AF_INET;
		target.sin_addr.s_addr = peer->ip;
		target.sin_port = htons(peer->port + peer->portOffset);

		int ret = sendto(pdpsocket.id, (const char*)req.buffer, targetPeers.length, MSG_NOSIGNAL, (struct sockaddr*)&target, sizeof(target));
		int sockerr = errno;

		if (ret >= 0) {
			DEBUG_LOG(Log::sceNet, "sceNetAdhocPdpSend[%i:%u](B): Sent %u bytes to %s:%u\n", req.id, getLocalPort(pdpsocket.id), ret, ip2str(target.sin_addr).c_str(), ntohs(target.sin_port));
			// Remove successfully sent to peer to prevent sending the same data again during a retry
			peer = targetPeers.peers.erase(peer);
		}
		else {
			if (ret == SOCKET_ERROR && (sockerr == EAGAIN || sockerr == EWOULDBLOCK)) {
				u64 now = (u64)(time_now_d() * 1000000.0);
				if (req.timeout == 0 || now - req.startTime <= req.timeout) {
					retry = true;
				}
				else
					// FIXME: Does Broadcast always success? even with timeout/blocking?
					result = ERROR_NET_ADHOC_TIMEOUT;
			}
			++peer;
		}

		if (ret == SOCKET_ERROR)
			DEBUG_LOG(Log::sceNet, "Socket Error (%i) on sceNetAdhocPdpSend[%i:%u->%u](B) [size=%i]", sockerr, req.id, getLocalPort(pdpsocket.id), ntohs(target.sin_port), targetPeers.length);
	}

	if (retry)
		return -1;

	return 0;
}

int DoBlockingPtpSend(AdhocSocketRequest& req, s64& result) {
	auto sock = adhocSockets[req.id - 1];
	if (!sock) {
		result = ERROR_NET_ADHOC_SOCKET_DELETED;
		return 0;
	}
	auto& ptpsocket = sock->data.ptp;
	if (sock->flags & ADHOC_F_ALERTSEND) {
		result = ERROR_NET_ADHOC_SOCKET_ALERTED;
		sock->alerted_flags |= ADHOC_F_ALERTSEND;
		return 0;
	}

	// Send Data
	int ret = send(ptpsocket.id, (const char*)req.buffer, *req.length, MSG_NOSIGNAL);
	int sockerr = errno;

	// Success
	if (ret > 0) {
		// Save Length
		*req.length = ret;

		DEBUG_LOG(Log::sceNet, "sceNetAdhocPtpSend[%i:%u]: Sent %u bytes to %s:%u\n", req.id, ptpsocket.lport, ret, mac2str(&ptpsocket.paddr).c_str(), ptpsocket.pport);

		// Set to Established on successful Send when an attempt to Connect was initiated
		if (ptpsocket.state == ADHOC_PTP_STATE_SYN_SENT)
			ptpsocket.state = ADHOC_PTP_STATE_ESTABLISHED;

		// Return Success
		result = 0;
	}
	else if (ret == SOCKET_ERROR && (sockerr == EAGAIN || sockerr == EWOULDBLOCK || (ptpsocket.state == ADHOC_PTP_STATE_SYN_SENT && (sockerr == ENOTCONN || connectInProgress(sockerr))))) {
		u64 now = (u64)(time_now_d() * 1000000.0);
		if (req.timeout == 0 || now - req.startTime <= req.timeout) {
			return -1;
		}
		else
			result = ERROR_NET_ADHOC_TIMEOUT;
	}
	else {
		// Change Socket State. // FIXME: Does Alerted Socket should be closed too?
		ptpsocket.state = ADHOC_PTP_STATE_CLOSED;

		// Disconnected
		result = ERROR_NET_ADHOC_DISCONNECTED;
	}

	if (ret == SOCKET_ERROR)
		DEBUG_LOG(Log::sceNet, "sceNetAdhocPtpSend[%i]: Socket Error (%i)", req.id, sockerr);

	return 0;
}

int DoBlockingPtpRecv(AdhocSocketRequest& req, s64& result) {
	auto sock = adhocSockets[req.id - 1];
	if (!sock) {
		result = ERROR_NET_ADHOC_SOCKET_DELETED;
		return 0;
	}
	auto& ptpsocket = sock->data.ptp;
	if (sock->flags & ADHOC_F_ALERTRECV) {
		result = ERROR_NET_ADHOC_SOCKET_ALERTED;
		sock->alerted_flags |= ADHOC_F_ALERTRECV;
		return 0;
	}

	int ret = recv(ptpsocket.id, (char*)req.buffer, std::max(0, *req.length), MSG_NOSIGNAL);
	int sockerr = errno;

	// Received Data. POSIX: May received 0 bytes when the remote peer already closed the connection.
	if (ret > 0) {
		DEBUG_LOG(Log::sceNet, "sceNetAdhocPtpRecv[%i:%u]: Received %u bytes from %s:%u\n", req.id, ptpsocket.lport, ret, mac2str(&ptpsocket.paddr).c_str(), ptpsocket.pport);
		// Save Length
		*req.length = ret;

		// Update last recv timestamp
		peerlock.lock();
		auto peer = findFriend(&ptpsocket.paddr);
		if (peer != NULL) peer->last_recv = CoreTiming::GetGlobalTimeUsScaled();
		peerlock.unlock();

		// Set to Established on successful Recv when an attempt to Connect was initiated
		if (ptpsocket.state == ADHOC_PTP_STATE_SYN_SENT)
			ptpsocket.state = ADHOC_PTP_STATE_ESTABLISHED;

		result = 0;
	}
	else if (ret == SOCKET_ERROR && (sockerr == EAGAIN || sockerr == EWOULDBLOCK || (ptpsocket.state == ADHOC_PTP_STATE_SYN_SENT && (sockerr == ENOTCONN || connectInProgress(sockerr))))) {
		u64 now = (u64)(time_now_d() * 1000000.0);
		if (req.timeout == 0 || now - req.startTime <= req.timeout) {
			return -1;
		}
		else
			result = ERROR_NET_ADHOC_TIMEOUT;
	}
	else {
		// Change Socket State. // FIXME: Does Alerted Socket should be closed too?
		ptpsocket.state = ADHOC_PTP_STATE_CLOSED;

		// Disconnected
		result = ERROR_NET_ADHOC_DISCONNECTED; // ERROR_NET_ADHOC_INVALID_ARG
	}

	if (ret == SOCKET_ERROR)
		DEBUG_LOG(Log::sceNet, "sceNetAdhocPtpRecv[%i]: Socket Error (%i)", req.id, sockerr);

	return 0;
}

int DoBlockingPtpAccept(AdhocSocketRequest& req, s64& result) {
	auto sock = adhocSockets[req.id - 1];
	if (!sock) {
		result = ERROR_NET_ADHOC_SOCKET_DELETED;
		return 0;
	}
	auto& ptpsocket = sock->data.ptp;
	if (sock->flags & ADHOC_F_ALERTACCEPT) {
		result = ERROR_NET_ADHOC_SOCKET_ALERTED;
		sock->alerted_flags |= ADHOC_F_ALERTACCEPT;
		return 0;
	}

	struct sockaddr_in sin;
	memset(&sin, 0, sizeof(sin));
	socklen_t sinlen = sizeof(sin);
	int ret, sockerr;

	// Check if listening socket is ready to accept
	ret = IsSocketReady(ptpsocket.id, true, false, &sockerr);
	if (ret > 0) {
		// Accept Connection
		ret = accept(ptpsocket.id, (struct sockaddr*)&sin, &sinlen);
		sockerr = errno;
	}

	// Accepted New Connection
	if (ret > 0) {
		int newid = AcceptPtpSocket(req.id, ret, sin, req.remoteMAC, req.remotePort);
		if (newid > 0)
			result = newid;
	}
	else if (ret == 0 || (ret == SOCKET_ERROR && (sockerr == EAGAIN || sockerr == EWOULDBLOCK))) {
		u64 now = (u64)(time_now_d() * 1000000.0);
		if (req.timeout == 0 || now - req.startTime <= req.timeout) {
			return -1;
		}
		else {
				result = ERROR_NET_ADHOC_TIMEOUT;
		}
	}
	else
		result = ERROR_NET_ADHOC_INVALID_ARG; //ERROR_NET_ADHOC_TIMEOUT

	if (ret == SOCKET_ERROR)
		DEBUG_LOG(Log::sceNet, "sceNetAdhocPtpAccept[%i]: Socket Error (%i)", req.id, sockerr);

	return 0;
}

int DoBlockingPtpConnect(AdhocSocketRequest& req, s64& result, AdhocSendTargets& targetPeer) {
	auto sock = adhocSockets[req.id - 1];
	if (!sock) {
		result = ERROR_NET_ADHOC_SOCKET_DELETED;
		return 0;
	}
	auto& ptpsocket = sock->data.ptp;
	if (sock->flags & ADHOC_F_ALERTCONNECT) {
		result = ERROR_NET_ADHOC_SOCKET_ALERTED;
		sock->alerted_flags |= ADHOC_F_ALERTCONNECT;
		return 0;
	}

	int sockerr = 0, ret;
	struct sockaddr_in sin;
	// Try to connect again if the first attempt failed due to remote side was not listening yet (ie. ECONNREFUSED or ETIMEDOUT)
	if (ptpsocket.state == ADHOC_PTP_STATE_CLOSED) {
		memset(&sin, 0, sizeof(sin));
		sin.sin_family = AF_INET;
		sin.sin_addr.s_addr = targetPeer.peers[0].ip;
		sin.sin_port = htons(ptpsocket.pport + targetPeer.peers[0].portOffset);

		ret = connect(ptpsocket.id, (struct sockaddr*)&sin, sizeof(sin));
		sockerr = errno;
		if (sockerr != 0)
			DEBUG_LOG(Log::sceNet, "sceNetAdhocPtpConnect[%i:%u]: connect(%i) error = %i", req.id, ptpsocket.lport, ptpsocket.id, sockerr);
		else
			ret = 1; // Ensure returned success value from connect to be compatible with returned success value from select (ie. positive value)
	}
	// Check the connection state (assuming "connect" has been called before and is in-progress)
	// Note: On Linux "select" can return > 0 (with SO_ERROR = 0) even when the connection is not accepted yet, thus need "getpeername" to ensure
	else {
		ret = IsSocketReady(ptpsocket.id, false, true, &sockerr);
		DEBUG_LOG(Log::sceNet, "sceNetAdhocPtpConnect[%i:%u]: Select(%i) = %i, error = %i", req.id, ptpsocket.lport, ptpsocket.id, ret, sockerr);
		if (sockerr != 0) {
			DEBUG_LOG(Log::sceNet, "sceNetAdhocPtpConnect[%i:%u]: SelectError(%i) = %i", req.id, ptpsocket.lport, ptpsocket.id, sockerr);
			ret = SOCKET_ERROR; // Ensure returned value from select to be negative when the socket has error (the socket may need to be recreated again)
		}

		if (ret <= 0) {
			if (sockerr == 0)
				sockerr = EAGAIN;
			ret = SOCKET_ERROR; // Ensure returned value from select to be negative when the socket is not ready yet, due to a possibility for "getpeername" to succeed on Windows even when "connect" hasn't been accepted yet
		}
	}

	// Check whether the connection has been established or not
	if (ret != SOCKET_ERROR) {
		socklen_t sinlen = sizeof(sin);
		memset(&sin, 0, sinlen);
		// Note: "getpeername" shouldn't failed if the connection has been established, but on Windows it may succeed even when "connect" is still in-progress and not accepted yet (ie. "Tales of VS" on Windows)
		ret = getpeername(ptpsocket.id, (struct sockaddr*)&sin, &sinlen);
		if (ret == SOCKET_ERROR) {
			int err = errno;
			VERBOSE_LOG(Log::sceNet, "sceNetAdhocPtpConnect[%i:%u]: getpeername(%i) error %i, sockerr = %i", req.id, ptpsocket.lport, ptpsocket.id, err, sockerr);
			sockerr = err;
		}
	}

	// Update Adhoc Socket state
	if (ret != SOCKET_ERROR || sockerr == EISCONN) {
		ptpsocket.state = ADHOC_PTP_STATE_ESTABLISHED;
		INFO_LOG(Log::sceNet, "sceNetAdhocPtpConnect[%i:%u]: Established (%s:%u)", req.id, ptpsocket.lport, ip2str(sin.sin_addr).c_str(), ptpsocket.pport);

		// Done
		result = 0;
	}
	else if (connectInProgress(sockerr) /* || sockerr == 0*/) {
		ptpsocket.state = ADHOC_PTP_STATE_SYN_SENT;
	}
	// On Windows you can call connect again using the same socket after ECONNREFUSED/ETIMEDOUT/ENETUNREACH error, but on non-Windows you'll need to recreate the socket first
	else {
		// Only recreate the socket once per frame (just like most adhoc games that tried to PtpConnect once per frame when using non-blocking mode)
		if (/*sockerr == ECONNREFUSED ||*/ static_cast<s64>(CoreTiming::GetGlobalTimeUsScaled() - sock->internalLastAttempt) > 16666) {
			DEBUG_LOG(Log::sceNet, "sceNetAdhocPtpConnect[%i:%u]: Recreating Socket %i, errno = %i, state = %i, attempt = %i", req.id, ptpsocket.lport, ptpsocket.id, sockerr, ptpsocket.state, sock->attemptCount);
			if (RecreatePtpSocket(req.id) < 0) {
				WARN_LOG(Log::sceNet, "sceNetAdhocPtpConnect[%i:%u]: RecreatePtpSocket error %i", req.id, ptpsocket.lport, errno);
			}
			ptpsocket.state = ADHOC_PTP_STATE_CLOSED;
			sock->internalLastAttempt = CoreTiming::GetGlobalTimeUsScaled();
		}
	}

	// Still in progress, try again next time until Timedout
	if (ptpsocket.state != ADHOC_PTP_STATE_ESTABLISHED) {
		u64 now = (u64)(time_now_d() * 1000000.0);
		if (req.timeout == 0 || now - req.startTime <= req.timeout) {
			// Try again later
			return -1;
		}
		else {
			// Handle Workaround that force the first Connect to be blocking for issue related to lobby or high latency networks
			if (sock->nonblocking)
				result = ERROR_NET_ADHOC_WOULD_BLOCK;
			else
				result = ERROR_NET_ADHOC_TIMEOUT; // FIXME: PSP never returned ERROR_NET_ADHOC_TIMEOUT on PtpConnect? or only returned ERROR_NET_ADHOC_TIMEOUT when the host is too busy? Seems to be returning ERROR_NET_ADHOC_CONNECTION_REFUSED on timedout instead (if the other side in not listening yet, which is similar to BSD).

			// Done
			return 0;
		}
	}

	if (ret == SOCKET_ERROR)
		DEBUG_LOG(Log::sceNet, "sceNetAdhocPtpConnect[%i]: Socket Error (%i)", req.id, sockerr);

	return 0;
}

int DoBlockingPtpFlush(AdhocSocketRequest& req, s64& result) {
	auto sock = adhocSockets[req.id - 1];
	if (!sock) {
		result = ERROR_NET_ADHOC_SOCKET_DELETED;
		return 0;
	}
	auto& ptpsocket = sock->data.ptp;
	if (sock->flags & ADHOC_F_ALERTFLUSH) {
		result = ERROR_NET_ADHOC_SOCKET_ALERTED;
		sock->alerted_flags |= ADHOC_F_ALERTFLUSH;
		return 0;
	}

	// Try Sending Empty Data
	int sockerr = FlushPtpSocket(ptpsocket.id);
	result = 0;

	if (sockerr == EAGAIN || sockerr == EWOULDBLOCK) {
		u64 now = (u64)(time_now_d() * 1000000.0);
		if (req.timeout == 0 || now - req.startTime <= req.timeout) {
			return -1;
		}
		else
			result = ERROR_NET_ADHOC_TIMEOUT;
	}
	
	if (sockerr != 0) {
		DEBUG_LOG(Log::sceNet, "sceNetAdhocPtpFlush[%i]: Socket Error (%i)", req.id, sockerr);
	}

	return 0;
}

int DoBlockingAdhocPollSocket(AdhocSocketRequest& req, s64& result) {
	SceNetAdhocPollSd* sds = (SceNetAdhocPollSd*)req.buffer;
	int ret = PollAdhocSocket(sds, req.id, 0, 0);
	if (ret <= 0) {
		u64 now = (u64)(time_now_d() * 1000000.0);
		// POSIX poll using negative timeout for indefinitely blocking, not sure about PSP's AdhocPollSocket tho since most of PSP's sceNet API using 0 for indefinitely blocking.
		if (static_cast<int>(req.timeout) <= 0 || now - req.startTime <= req.timeout) {
			return -1;
		}
		else if (ret < 0)
			ret = ERROR_NET_ADHOC_EXCEPTION_EVENT;
		// FIXME: Does AdhocPollSocket can return any error code other than ERROR_NET_ADHOC_EXCEPTION_EVENT?
		//else
		//	ret = ERROR_NET_ADHOC_TIMEOUT;
	}
	result = ret;

	if (ret > 0) {
		for (int i = 0; i < req.id; i++) {
			if (sds[i].id > 0 && sds[i].id <= MAX_SOCKET && adhocSockets[sds[i].id - 1] != NULL) {
				auto sock = adhocSockets[sds[i].id - 1];
				if (sock->type == SOCK_PTP)
					VERBOSE_LOG(Log::sceNet, "Poll PTP Socket Id: %d (%d), events: %08x, revents: %08x - state: %d", sds[i].id, sock->data.ptp.id, sds[i].events, sds[i].revents, sock->data.ptp.state);
				else
					VERBOSE_LOG(Log::sceNet, "Poll PDP Socket Id: %d (%d), events: %08x, revents: %08x", sds[i].id, sock->data.pdp.id, sds[i].events, sds[i].revents);
			}
		}
	}

	return 0;
}

static void __AdhocSocketNotify(u64 userdata, int cyclesLate) {
	SceUID threadID = userdata >> 32;
	int uid = (int)(userdata & 0xFFFFFFFF); // fd/socket id

	s64 result = -1;
	u32 error = 0;
	int delayUS = 500;

	SceUID waitID = __KernelGetWaitID(threadID, WAITTYPE_NET, error);
	if (waitID == 0 || error != 0) {
		WARN_LOG(Log::sceNet, "sceNetAdhoc Socket WaitID(%i) on Thread(%i) already woken up? (error: %08x)", uid, threadID, error);
		return;
	}

	// Socket not found?! Should never happened! But if it ever happened (ie. loaded from SaveState where adhocSocketRequests got cleared) return TIMEOUT and let the game try again.
	if (adhocSocketRequests.find(userdata) == adhocSocketRequests.end()) {
		WARN_LOG(Log::sceNet, "sceNetAdhoc Socket WaitID(%i) on Thread(%i) not found!", uid, threadID);
		__KernelResumeThreadFromWait(threadID, ERROR_NET_ADHOC_TIMEOUT);
		return;
	}

	AdhocSocketRequest req = adhocSocketRequests[userdata];

	switch (req.type) {
	case PDP_SEND:
		if (sendTargetPeers.find(userdata) == sendTargetPeers.end()) {
			// No destination peers?
			result = 0;
			break;
		}
		if (DoBlockingPdpSend(req, result, sendTargetPeers[userdata])) {
			// Try again in another 0.5ms until data available or timedout.
			CoreTiming::ScheduleEvent(usToCycles(delayUS) - cyclesLate, adhocSocketNotifyEvent, userdata);
			return;
		}
		sendTargetPeers.erase(userdata);
		break;

	case PDP_RECV:
		if (DoBlockingPdpRecv(req, result)) {
			// Try again in another 0.5ms until data available or timedout.
			CoreTiming::ScheduleEvent(usToCycles(delayUS) - cyclesLate, adhocSocketNotifyEvent, userdata);
			return;
		}
		break;

	case PTP_SEND:
		if (DoBlockingPtpSend(req, result)) {
			// Try again in another 0.5ms until data available or timedout.
			CoreTiming::ScheduleEvent(usToCycles(delayUS) - cyclesLate, adhocSocketNotifyEvent, userdata);
			return;
		}
		break;

	case PTP_RECV:
		if (DoBlockingPtpRecv(req, result)) {
			// Try again in another 0.5ms until data available or timedout.
			CoreTiming::ScheduleEvent(usToCycles(delayUS) - cyclesLate, adhocSocketNotifyEvent, userdata);
			return;
		}
		break;

	case PTP_ACCEPT:
		if (DoBlockingPtpAccept(req, result)) {
			// Try again in another 0.5ms until data available or timedout.
			CoreTiming::ScheduleEvent(usToCycles(delayUS) - cyclesLate, adhocSocketNotifyEvent, userdata);
			return;
		}
		break;

	case PTP_CONNECT:
		if (DoBlockingPtpConnect(req, result, sendTargetPeers[userdata])) {
			// Try again in another 0.5ms until data available or timedout.
			CoreTiming::ScheduleEvent(usToCycles(delayUS) - cyclesLate, adhocSocketNotifyEvent, userdata);
			return;
		}
		break;

	case PTP_FLUSH:
		if (DoBlockingPtpFlush(req, result)) {
			// Try again in another 0.5ms until data available or timedout.
			CoreTiming::ScheduleEvent(usToCycles(delayUS) - cyclesLate, adhocSocketNotifyEvent, userdata);
			return;
		}
		break;

	case ADHOC_POLL_SOCKET:
		if (DoBlockingAdhocPollSocket(req, result)) {
			// Try again in another 0.5ms until data available or timedout.
			CoreTiming::ScheduleEvent(usToCycles(delayUS) - cyclesLate, adhocSocketNotifyEvent, userdata);
			return;
		}
		break;
	}

	__KernelResumeThreadFromWait(threadID, result);
	DEBUG_LOG(Log::sceNet, "Returning (ThreadId: %d, WaitID: %d, error: %08x) Result (%08x) of sceNetAdhoc[%d] - SocketID: %d", threadID, waitID, error, (int)result, req.type, req.id);

	// We are done with this socket
	adhocSocketRequests.erase(userdata);
}

// input threadSocketId = ((u64)__KernelGetCurThread()) << 32 | socketId;
int WaitBlockingAdhocSocket(u64 threadSocketId, int type, int pspSocketId, void* buffer, s32_le* len, u32 timeoutUS, SceNetEtherAddr* remoteMAC, u16_le* remotePort, const char* reason) {
	int uid = (int)(threadSocketId & 0xFFFFFFFF);
	if (adhocSocketRequests.find(threadSocketId) != adhocSocketRequests.end()) {
		WARN_LOG(Log::sceNet, "sceNetAdhoc[%d] - ThreadID[%d] WaitID[%d] already existed, Socket[%d] is busy!", type, static_cast<int>(threadSocketId >> 32), uid, pspSocketId);
		// FIXME: Not sure if Adhoc Socket can return ADHOC_BUSY or not (assuming it's similar to EINPROGRESS for Adhoc Socket), or may be we should return TIMEOUT instead?
		return ERROR_NET_ADHOC_BUSY; // ERROR_NET_ADHOC_TIMEOUT
	}

	//changeBlockingMode(socketId, 1);

	u32 tmout = timeoutUS;
	if (tmout > 0)
		tmout = std::max(tmout, minSocketTimeoutUS);

	u64 startTime = (u64)(time_now_d() * 1000000.0);
	adhocSocketRequests[threadSocketId] = { type, pspSocketId, buffer, len, tmout, startTime, remoteMAC, remotePort };
	// Some games (ie. Hitman Reborn Battle Arena 2) are using as small as 50 usec timeout
	CoreTiming::ScheduleEvent(usToCycles(1), adhocSocketNotifyEvent, threadSocketId);
	__KernelWaitCurThread(WAITTYPE_NET, uid, 0, 0, false, reason);

	// Fallback return value
	return ERROR_NET_ADHOC_TIMEOUT;
}

// Using matchingId = -1 to delete all matching events
void deleteMatchingEvents(const int matchingId = -1) {
	for (auto it = matchingEvents.begin(); it != matchingEvents.end(); ) {
		if (matchingId < 0 || it->data[0] == matchingId) {
			if (Memory::IsValidAddress(it->data[2])) 
				userMemory.Free(it->data[2]);
			it = matchingEvents.erase(it);
		}
		else
			++it;
	}
}

void netAdhocValidateLoopMemory() {
	// Allocate Memory if it wasn't valid/allocated after loaded from old SaveState
	if (!dummyThreadHackAddr || (dummyThreadHackAddr && strcmp("dummythreadhack", kernelMemory.GetBlockTag(dummyThreadHackAddr)) != 0)) {
		u32 blockSize = sizeof(dummyThreadCode);
		dummyThreadHackAddr = kernelMemory.Alloc(blockSize, false, "dummythreadhack");
		if (dummyThreadHackAddr) Memory::Memcpy(dummyThreadHackAddr, dummyThreadCode, sizeof(dummyThreadCode));
	}
	if (!matchingThreadHackAddr || (matchingThreadHackAddr && strcmp("matchingThreadHack", kernelMemory.GetBlockTag(matchingThreadHackAddr)) != 0)) {
		u32 blockSize = sizeof(matchingThreadCode);
		matchingThreadHackAddr = kernelMemory.Alloc(blockSize, false, "matchingThreadHack");
		if (matchingThreadHackAddr) Memory::Memcpy(matchingThreadHackAddr, matchingThreadCode, sizeof(matchingThreadCode));
	}
}

void __NetAdhocDoState(PointerWrap &p) {
	auto s = p.Section("sceNetAdhoc", 1, 8);
	if (!s)
		return;

	auto cur_netAdhocInited = netAdhocInited;
	auto cur_netAdhocctlInited = netAdhocctlInited;
	auto cur_netAdhocMatchingInited = netAdhocMatchingInited;

	Do(p, netAdhocInited);
	Do(p, netAdhocctlInited);
	Do(p, netAdhocMatchingInited);
	Do(p, adhocctlHandlers);

	if (s >= 2) {
		Do(p, actionAfterMatchingMipsCall);
		if (actionAfterMatchingMipsCall != -1) {
			__KernelRestoreActionType(actionAfterMatchingMipsCall, AfterMatchingMipsCall::Create);
		}

		Do(p, dummyThreadHackAddr);
	}
	else {
		actionAfterMatchingMipsCall = -1;
		dummyThreadHackAddr = 0;
	}
	if (s >= 3) {
		Do(p, actionAfterAdhocMipsCall);
		if (actionAfterAdhocMipsCall != -1) {
			__KernelRestoreActionType(actionAfterAdhocMipsCall, AfterAdhocMipsCall::Create);
		}

		Do(p, matchingThreadHackAddr);
	}
	else {
		actionAfterAdhocMipsCall = -1;
		matchingThreadHackAddr = 0;
	}
	if (s >= 4) {
		Do(p, threadAdhocID);
		Do(p, matchingThreads);
	}
	else {
		threadAdhocID = 0;
		for (auto& it : matchingThreads) {
			it = 0;
		}
	}
	if (s >= 5) {
		Do(p, adhocConnectionType);
		Do(p, adhocctlState);
		Do(p, adhocctlNotifyEvent);
		Do(p, adhocSocketNotifyEvent);
	} else {
		adhocConnectionType = ADHOC_CONNECT;
		adhocctlState = ADHOCCTL_STATE_DISCONNECTED;
		adhocctlNotifyEvent = -1;
		adhocSocketNotifyEvent = -1;
	}
	CoreTiming::RestoreRegisterEvent(adhocctlNotifyEvent, "__AdhocctlNotify", __AdhocctlNotify);
	CoreTiming::RestoreRegisterEvent(adhocSocketNotifyEvent, "__AdhocSocketNotify", __AdhocSocketNotify);
	if (s >= 6) {
		Do(p, gameModeNotifyEvent);
	} else {
		gameModeNotifyEvent = -1;
	}
	CoreTiming::RestoreRegisterEvent(gameModeNotifyEvent, "__GameModeNotify", __GameModeNotify);
	if (s >= 7) {
		Do(p, adhocctlStateEvent);
	} else {
		adhocctlStateEvent = -1;
	}
	CoreTiming::RestoreRegisterEvent(adhocctlStateEvent, "__AdhocctlState", __AdhocctlState);
	if (s >= 8) {
		Do(p, isAdhocctlBusy);
		Do(p, netAdhocGameModeEntered);
		Do(p, netAdhocEnterGameModeTimeout);
	}
	else {
		isAdhocctlBusy = false;
		netAdhocGameModeEntered = false;
		netAdhocEnterGameModeTimeout = 15000000;
	}
	
	if (p.mode == p.MODE_READ) {
		// Discard leftover events
		adhocctlEvents.clear();
		adhocctlRequests.clear();
		adhocSocketRequests.clear();
		sendTargetPeers.clear();
		deleteAllAdhocSockets();
		deleteMatchingEvents();
		
		// Let's not change "Inited" value when Loading SaveState to prevent memory & port leaks
		netAdhocMatchingInited = cur_netAdhocMatchingInited;
		netAdhocctlInited = cur_netAdhocctlInited;
		netAdhocInited = cur_netAdhocInited;

		isAdhocctlNeedLogin = false;
	}
}

void __UpdateAdhocctlHandlers(u32 flag, u32 error) {
	std::lock_guard<std::recursive_mutex> adhocGuard(adhocEvtMtx);
	adhocctlEvents.push_back({ flag, error });
}

void __UpdateMatchingHandler(const MatchingArgs &ArgsPtr) {
	std::lock_guard<std::recursive_mutex> adhocGuard(adhocEvtMtx);
	matchingEvents.push_back(ArgsPtr);
}

u32_le __CreateHLELoop(u32_le *loopAddr, const char *sceFuncName, const char *hleFuncName, const char *tagName) {
	if (loopAddr == NULL || sceFuncName == NULL || hleFuncName == NULL)
		return 0;

	loopAddr[0] = MIPS_MAKE_SYSCALL(sceFuncName, hleFuncName);
	loopAddr[1] = MIPS_MAKE_B(-2);
	loopAddr[2] = MIPS_MAKE_NOP();
	u32 blockSize = sizeof(u32_le)*3;
	u32_le dummyThreadHackAddr = kernelMemory.Alloc(blockSize, false, tagName); // blockSize will be rounded to 256 granularity
	Memory::Memcpy(dummyThreadHackAddr, loopAddr, sizeof(u32_le) * 3); // This area will be cleared again after loading an old savestate :(
	return dummyThreadHackAddr;
}

void __AdhocNotifInit() {
	adhocctlNotifyEvent = CoreTiming::RegisterEvent("__AdhocctlNotify", __AdhocctlNotify);
	adhocSocketNotifyEvent = CoreTiming::RegisterEvent("__AdhocSocketNotify", __AdhocSocketNotify);
	gameModeNotifyEvent = CoreTiming::RegisterEvent("__GameModeNotify", __GameModeNotify);
	adhocctlStateEvent = CoreTiming::RegisterEvent("__AdhocctlState", __AdhocctlState);

	adhocctlRequests.clear();
	adhocSocketRequests.clear();
	sendTargetPeers.clear();
}

void __NetAdhocInit() {
	friendFinderRunning = false;
	netAdhocInited = false;
	netAdhocctlInited = false;
	netAdhocMatchingInited = false;
	adhocctlHandlers.clear();
	__AdhocNotifInit();
	__AdhocServerInit();

	// Create built-in AdhocServer Thread
	adhocServerRunning = false;
	if (g_Config.bEnableWlan && g_Config.bEnableAdhocServer) {
		adhocServerThread = std::thread(proAdhocServerThread, SERVER_PORT);
	}
}

u32 sceNetAdhocInit() {
	if (!netAdhocInited) {
		// Library initialized
		netAdhocInited = true;
		isAdhocctlBusy = false;

		// FIXME: It seems official prx is using sceNetAdhocGameModeDeleteMaster in here?
		NetAdhocGameMode_DeleteMaster();
		// Since we are deleting GameMode Master here, we should probably need to make sure GameMode resources all cleared too.
		deleteAllGMB();

		// Return Success
		return hleLogSuccessInfoI(Log::sceNet, 0, "at %08x", currentMIPS->pc);
	}
	// Already initialized
	return hleLogWarning(Log::sceNet, ERROR_NET_ADHOC_ALREADY_INITIALIZED, "already initialized");
}

static u32 sceNetAdhocctlInit(int stackSize, int prio, u32 productAddr) {
	INFO_LOG(Log::sceNet, "sceNetAdhocctlInit(%i, %i, %08x) at %08x", stackSize, prio, productAddr, currentMIPS->pc);
	
	// FIXME: Returning 0x8002013a (SCE_KERNEL_ERROR_LIBRARY_NOT_YET_LINKED) without adhoc module loaded first?
	// FIXME: Sometimes returning 0x80410601 (ERROR_NET_ADHOC_AUTH_ALREADY_INITIALIZED / Library module is already initialized ?) when AdhocctlTerm is not fully done?

	if (netAdhocctlInited)
		return ERROR_NET_ADHOCCTL_ALREADY_INITIALIZED;

	auto product = PSPPointer<SceNetAdhocctlAdhocId>::Create(productAddr);
	if (product.IsValid()) {
		product_code = *product;
		product.NotifyRead("NetAdhocctlInit");
	}

	adhocctlEvents.clear();
	netAdhocctlInited = true; //needed for cleanup during AdhocctlTerm even when it failed to connect to Adhoc Server (since it's being faked as success)
	isAdhocctlNeedLogin = true;

	// Create fake PSP Thread for callback
	// TODO: Should use a separated threads for friendFinder, matchingEvent, and matchingInput and created on AdhocctlInit & AdhocMatchingStart instead of here
	netAdhocValidateLoopMemory();
	threadAdhocID = __KernelCreateThread("AdhocThread", __KernelGetCurThreadModuleId(), dummyThreadHackAddr, prio, stackSize, PSP_THREAD_ATTR_USER, 0, true);
	if (threadAdhocID > 0) {
		__KernelStartThread(threadAdhocID, 0, 0);
	}

	// TODO: Merging friendFinder (real) thread to AdhocThread (fake) thread on PSP side
	if (!friendFinderRunning) {
		friendFinderThread = std::thread(friendFinder);
	}
	
	// Need to make sure to be connected to Adhoc Server (indicated by networkInited) before returning to prevent GTA VCS failed to create/join a group and unable to see any game room
	int us = adhocDefaultDelay;
	if (g_Config.bEnableWlan && !networkInited) {
		AdhocctlRequest dummyreq = { OPCODE_LOGIN, {0} };
		return WaitBlockingAdhocctlSocket(dummyreq, us, "adhocctl init");
	}
	// Give a little time for friendFinder thread to be ready before the game use the next sceNet functions, should've checked for friendFinderRunning status instead of guessing the time?
	hleEatMicro(us);

	return 0;
}

int NetAdhocctl_GetState() {
	return adhocctlState;
}

int sceNetAdhocctlGetState(u32 ptrToStatus) {
	// Library uninitialized
	if (!netAdhocctlInited)
		return ERROR_NET_ADHOCCTL_NOT_INITIALIZED;

	// Invalid Arguments
	if (!Memory::IsValidAddress(ptrToStatus))
		return ERROR_NET_ADHOCCTL_INVALID_ARG;

	int state = NetAdhocctl_GetState();
	// Output Adhocctl State
	Memory::Write_U32(state, ptrToStatus);

	// Return Success
	return hleLogSuccessVerboseI(Log::sceNet, 0, "state = %d", state);
}

/**
 * Adhoc Emulator PDP Socket Creator
 * @param saddr Local MAC (Unused)
 * @param sport Local Binding Port
 * @param bufsize Socket Buffer Size
 * @param flag Bitflags (Unused)
 * @return Socket ID > 0 on success or... ADHOC_NOT_INITIALIZED, ADHOC_INVALID_ARG, ADHOC_SOCKET_ID_NOT_AVAIL, ADHOC_INVALID_ADDR, ADHOC_PORT_NOT_AVAIL, ADHOC_INVALID_PORT, ADHOC_PORT_IN_USE, NET_NO_SPACE
 */
// When choosing AdHoc menu in Wipeout Pulse sometimes it's saying that "WLAN is turned off" on game screen and getting "kUnityCommandCode_MediaDisconnected" error in the Log Console when calling sceNetAdhocPdpCreate, probably it needed to wait something from the thread before calling this (ie. need to receives 7 bytes from adhoc server 1st?)
static int sceNetAdhocPdpCreate(const char *mac, int port, int bufferSize, u32 flag) {
	INFO_LOG(Log::sceNet, "sceNetAdhocPdpCreate(%s, %u, %u, %u) at %08x", mac2str((SceNetEtherAddr*)mac).c_str(), port, bufferSize, flag, currentMIPS->pc);
	if (!g_Config.bEnableWlan) {
		return -1;
	}

	if (!netInited)
		return 0x800201CA; //PSP_LWMUTEX_ERROR_NO_SUCH_LWMUTEX;

	// Library is initialized
	SceNetEtherAddr * saddr = (SceNetEtherAddr *)mac;
	bool isClient = false;
	if (netAdhocInited) {
		// Valid Arguments are supplied
		if (mac != NULL && bufferSize > 0) {
			// Port is in use by another PDP Socket. 
			if (isPDPPortInUse(port)) {
				// FIXME: When PORT_IN_USE error occured it seems the index to the socket id also increased, which means it tries to create & bind the socket first and then closes it due to failed to bind
				return hleLogDebug(Log::sceNet, ERROR_NET_ADHOC_PORT_IN_USE, "port in use");
			}

			//sport 0 should be shifted back to 0 when using offset Phantasy Star Portable 2 use this
			if (port == 0) {
				isClient = true;
				port = -static_cast<int>(portOffset);
			}
			// Some games (ie. DBZ Shin Budokai 2) might be getting the saddr/srcmac content from SaveState and causing problems :( So we try to fix it here
			if (saddr != NULL) {
				getLocalMac(saddr);
			}
			// Valid MAC supplied. FIXME: MAC only valid after successful attempt to Create/Connect/Join a Group? (ie. adhocctlCurrentMode != ADHOCCTL_MODE_NONE)
			if ((adhocctlCurrentMode != ADHOCCTL_MODE_NONE) && isLocalMAC(saddr)) {
				// Create Internet UDP Socket
				int usocket = socket(AF_INET, SOCK_DGRAM, IPPROTO_UDP);
				// Valid Socket produced
				if (usocket != INVALID_SOCKET) {
					// Change socket buffer size to be consistent on all platforms.
					// Send Buffer should be smaller than Recv Buffer to prevent faster device from flooding slower device too much.
					setSockBufferSize(usocket, SO_SNDBUF, bufferSize*5); //PSP_ADHOC_PDP_MFS
					// Recv Buffer should be equal or larger than Send Buffer. Using larger Recv Buffer might helped reduces dropped packets during a slowdown, but too large may cause slow performance on Warriors Orochi 2.
					setSockBufferSize(usocket, SO_RCVBUF, bufferSize*10); //PSP_ADHOC_PDP_MFS*10

					// Ignore SIGPIPE when supported (ie. BSD/MacOS)
					setSockNoSIGPIPE(usocket, 1);

					// Enable Port Re-use, this will allow binding to an already used port, but only one of them can read the data (shared receive buffer?)
					setSockReuseAddrPort(usocket);

					// Disable Connection Reset error on UDP to avoid strange behavior https://stackoverflow.com/questions/34242622/windows-udp-sockets-recvfrom-fails-with-error-10054
					setUDPConnReset(usocket, false);

					// Binding Information for local Port
					struct sockaddr_in addr {};
					addr.sin_family = AF_INET;
					addr.sin_addr.s_addr = INADDR_ANY;
					if (isLocalServer) {
						getLocalIp(&addr);
					}
					uint16_t requestedport = static_cast<int>(port + static_cast<int>(portOffset));
					// Avoid getting random port due to port offset when original port wasn't 0 (ie. original_port + port_offset = 65536 = 0)
					if (requestedport == 0 && port > 0)
						requestedport = 65535; // Hopefully it will be safe to default it to 65535 since there can't be more than one port that can bumped into 65536
					// Show a warning about privileged ports
					if (requestedport != 0 && requestedport < 1024) {
						WARN_LOG(Log::sceNet, "sceNetAdhocPdpCreate - Ports below 1024(ie. %hu) may require Admin Privileges", requestedport);
					}
					addr.sin_port = htons(requestedport);
					
					// Bound Socket to local Port
					int iResult = bind(usocket, (struct sockaddr*)&addr, sizeof(addr));

					if (iResult == 0) {
						// Workaround: Send a dummy 0 size message to AdhocServer IP to make sure the socket actually bound to an address when binded with INADDR_ANY before using getsockname, seems to fix sending from incorrect port issue on MGS:PW on Android
						addr.sin_addr.s_addr = g_adhocServerIP.in.sin_addr.s_addr;
						addr.sin_port = 0;
						sendto(usocket, dummyPeekBuf64k, 0, MSG_NOSIGNAL, (struct sockaddr*)&addr, sizeof(addr));
						// Update sport with the port assigned internal->lport = ntohs(local.sin_port)
						socklen_t len = sizeof(addr);
						if (getsockname(usocket, (struct sockaddr*)&addr, &len) == 0) {
							uint16_t boundport = ntohs(addr.sin_port);
							if (port + static_cast<int>(portOffset) >= 65536 || static_cast<int>(boundport) - static_cast<int>(portOffset) <= 0)
								WARN_LOG(Log::sceNet, "sceNetAdhocPdpCreate - Wrapped Port Detected: Original(%d) -> Requested(%d), Bound(%d) -> BoundOriginal(%d)", port, requestedport, boundport, boundport - portOffset);
							port = boundport - portOffset;
						}

						// Allocate Memory for Internal Data
						AdhocSocket * internal = (AdhocSocket*)malloc(sizeof(AdhocSocket));

						// Allocated Memory
						if (internal != NULL) {
							// Find Free Translator Index
							// FIXME: We should probably use an increasing index instead of looking for an empty slot from beginning if we want to simulate a real socket id
							int i = 0; 
							for (; i < MAX_SOCKET; i++) if (adhocSockets[i] == NULL) break;

							// Found Free Translator Index
							if (i < MAX_SOCKET) {
								// Clear Memory
								memset(internal, 0, sizeof(AdhocSocket));

								// Socket Type
								internal->type = SOCK_PDP;
								internal->nonblocking = flag;
								internal->buffer_size = bufferSize;
								internal->isClient = isClient;

								// Fill in Data
								internal->data.pdp.id = usocket;
								internal->data.pdp.laddr = *saddr;
								internal->data.pdp.lport = port; //getLocalPort(usocket) - portOffset;

								// Link Socket to Translator ID
								adhocSockets[i] = internal;

								// Forward Port on Router
								//sceNetPortOpen("UDP", port);
								UPnP_Add(IP_PROTOCOL_UDP, isOriPort ? port : port + portOffset, port + portOffset); // g_PortManager.Add(IP_PROTOCOL_UDP, isOriPort ? port : port + portOffset, port + portOffset);
								
								// Switch to non-blocking for futher usage
								changeBlockingMode(usocket, 1);

								// Success
								INFO_LOG(Log::sceNet, "sceNetAdhocPdpCreate - PSP Socket id: %i, Host Socket id: %i", i + 1, usocket);
								return i + 1;
							} 

							// Free Memory for Internal Data
							free(internal);
						}
					}

					// Close Socket
					closesocket(usocket);

					// Port not available (exclusively in use?)
					if (iResult == SOCKET_ERROR) {
						ERROR_LOG(Log::sceNet, "Socket error (%i) when binding port %u", errno, ntohs(addr.sin_port));
						auto n = GetI18NCategory(I18NCat::NETWORKING);
						g_OSD.Show(OSDType::MESSAGE_ERROR, std::string(n->T("Failed to Bind Port")) + " " + std::to_string(port + portOffset) + "\n" + std::string(n->T("Please change your Port Offset")));
						
						return hleLogDebug(Log::sceNet, ERROR_NET_ADHOC_PORT_NOT_AVAIL, "port not available");
					}
				}

				// Default to No-Space Error
				return hleLogDebug(Log::sceNet, ERROR_NET_NO_SPACE, "net no space");
			}

			// Invalid MAC supplied
			return hleLogDebug(Log::sceNet, ERROR_NET_ADHOC_INVALID_ADDR, "invalid address");
		}

		// Invalid Arguments were supplied
		return hleLogDebug(Log::sceNet, ERROR_NET_ADHOC_INVALID_ARG, "invalid arg");
	}
	// Library is uninitialized
	return hleLogDebug(Log::sceNet, ERROR_NET_ADHOC_NOT_INITIALIZED, "adhoc not initialized");
}

/**
 * Get Adhoc Parameter
 * @param parameter OUT: Adhoc Parameter
 * @return 0 on success or... ADHOCCTL_NOT_INITIALIZED, ADHOCCTL_INVALID_ARG
 */
static int sceNetAdhocctlGetParameter(u32 paramAddr) {
	char grpName[9] = { 0 };
	memcpy(grpName, parameter.group_name.data, ADHOCCTL_GROUPNAME_LEN);
	parameter.nickname.data[ADHOCCTL_NICKNAME_LEN - 1] = 0;
	DEBUG_LOG(Log::sceNet, "sceNetAdhocctlGetParameter(%08x) [Ch=%i][Group=%s][BSSID=%s][name=%s]", paramAddr, parameter.channel, grpName, mac2str(&parameter.bssid.mac_addr).c_str(), parameter.nickname.data);
	if (!g_Config.bEnableWlan) {
		return ERROR_NET_ADHOCCTL_DISCONNECTED;
	}

	// Library initialized
	if (!netAdhocctlInited) {
		return hleLogError(Log::sceNet, ERROR_NET_ADHOCCTL_NOT_INITIALIZED);
	}

	auto ptr = PSPPointer<SceNetAdhocctlParameter>::Create(paramAddr);
	if (!ptr.IsValid())
		return hleLogError(Log::sceNet, ERROR_NET_ADHOCCTL_INVALID_ARG);

	*ptr = parameter;
	ptr.NotifyWrite("NetAdhocctlGetParameter");
	return 0;
}

/**
 * Adhoc Emulator PDP Send Call
 * @param id Socket File Descriptor
 * @param daddr Target MAC Address
 * @param dport Target Port
 * @param data Data Payload
 * @param len Payload Length
 * @param timeout Send Timeout (microseconds)
 * @param flag Nonblocking Flag
 * @return 0 on success or... ADHOC_INVALID_ARG, ADHOC_NOT_INITIALIZED, ADHOC_INVALID_SOCKET_ID, ADHOC_SOCKET_DELETED, ADHOC_INVALID_ADDR, ADHOC_INVALID_PORT, ADHOC_INVALID_DATALEN, ADHOC_SOCKET_ALERTED, ADHOC_TIMEOUT, ADHOC_THREAD_ABORTED, ADHOC_WOULD_BLOCK, NET_NO_SPACE, NET_INTERNAL
 */
static int sceNetAdhocPdpSend(int id, const char *mac, u32 port, void *data, int len, int timeout, int flag) {
	if (flag == 0) { // Prevent spamming Debug Log with retries of non-bocking socket
		DEBUG_LOG(Log::sceNet, "sceNetAdhocPdpSend(%i, %s, %i, %p, %i, %i, %i) at %08x", id, mac2str((SceNetEtherAddr*)mac).c_str(), port, data, len, timeout, flag, currentMIPS->pc);
	} else {
		VERBOSE_LOG(Log::sceNet, "sceNetAdhocPdpSend(%i, %s, %i, %p, %i, %i, %i) at %08x", id, mac2str((SceNetEtherAddr*)mac).c_str(), port, data, len, timeout, flag, currentMIPS->pc);
	}
	if (!g_Config.bEnableWlan) {
		return -1;
	}
	SceNetEtherAddr * daddr = (SceNetEtherAddr *)mac;
	uint16_t dport = (uint16_t)port;
	
	//if (dport < 7) dport += 1341;

	// Really should flatten this with early outs, all this indentation is making me dizzy.

	// Library is initialized
	if (netAdhocInited) {
		// Valid Port
		if (dport != 0) {
			// Valid Data Length
			if (len >= 0) { // should we allow 0 size packet (for ping) ?
				// Valid Socket ID
				if (id > 0 && id <= MAX_SOCKET && adhocSockets[id - 1] != NULL) {
					// Cast Socket
					auto socket = adhocSockets[id - 1];
					auto& pdpsocket = socket->data.pdp;
					socket->nonblocking = flag;

					// Valid Data Buffer
					if (data != NULL) {
						// Valid Destination Address
						if (daddr != NULL && !isZeroMAC(daddr)) {
							// Log Destination
							// Schedule Timeout Removal
							//if (flag) timeout = 0;

							// Apply Send Timeout Settings to Socket
							if (timeout > 0) 
								setSockTimeout(pdpsocket.id, SO_SNDTIMEO, timeout);

							if (socket->flags & ADHOC_F_ALERTSEND) {
								socket->alerted_flags |= ADHOC_F_ALERTSEND;

								return hleLogError(Log::sceNet, ERROR_NET_ADHOC_SOCKET_ALERTED, "socket alerted");
							}

							// Single Target
							if (!isBroadcastMAC(daddr)) {
								// Fill in Target Structure
								struct sockaddr_in target {};
								target.sin_family = AF_INET;
								target.sin_port = htons(dport + portOffset);
								u16 finalPortOffset;

								// Get Peer IP. Some games (ie. Vulcanus Seek and Destroy) seems to try to send to zero-MAC (ie. 00:00:00:00:00:00) first before sending to the actual destination MAC.. So may be sending to zero-MAC has a special meaning? (ie. to peek send buffer availability may be?)
								if (resolveMAC((SceNetEtherAddr *)daddr, (uint32_t *)&target.sin_addr.s_addr, &finalPortOffset)) {
									// Some games (ie. PSP2) might try to talk to it's self, not sure if they talked through WAN or LAN when using public Adhoc Server tho
									target.sin_port = htons(dport + finalPortOffset);

									// Acquire Network Lock
									//_acquireNetworkLock();

									// Send Data. UDP are guaranteed to be sent as a whole or nothing(failed if len > SO_MAX_MSG_SIZE), and never be partially sent/recv
									int sent = sendto(pdpsocket.id, (const char *)data, len, MSG_NOSIGNAL, (struct sockaddr*)&target, sizeof(target));
									int error = errno;

									if (sent == SOCKET_ERROR) {
										// Simulate blocking behaviour with non-blocking socket
										if (!flag && (error == EAGAIN || error == EWOULDBLOCK)) {
											u64 threadSocketId = ((u64)__KernelGetCurThread()) << 32 | pdpsocket.id;
											if (sendTargetPeers.find(threadSocketId) != sendTargetPeers.end()) {
												DEBUG_LOG(Log::sceNet, "sceNetAdhocPdpSend[%i:%u]: Socket(%d) is Busy!", id, getLocalPort(pdpsocket.id), pdpsocket.id);
												return hleLogError(Log::sceNet, ERROR_NET_ADHOC_BUSY, "busy?");
											}

											AdhocSendTargets dest = { len, {}, false };
											dest.peers.push_back({ target.sin_addr.s_addr, dport, finalPortOffset });
											sendTargetPeers[threadSocketId] = dest;
											return WaitBlockingAdhocSocket(threadSocketId, PDP_SEND, id, data, nullptr, timeout, nullptr, nullptr, "pdp send");
										}

										DEBUG_LOG(Log::sceNet, "Socket Error (%i) on sceNetAdhocPdpSend[%i:%u->%u] (size=%i)", error, id, getLocalPort(pdpsocket.id), ntohs(target.sin_port), len);
									}
									//changeBlockingMode(socket->id, 0);

									// Free Network Lock
									//_freeNetworkLock();

									hleEatMicro(50); // Can be longer than 1ms tho
									// Sent Data
									if (sent >= 0) {
										DEBUG_LOG(Log::sceNet, "sceNetAdhocPdpSend[%i:%u]: Sent %u bytes to %s:%u\n", id, getLocalPort(pdpsocket.id), sent, ip2str(target.sin_addr).c_str(), ntohs(target.sin_port));

										// Success
										return 0; // sent; // MotorStorm will try to resend if return value is not 0
									}

									// Non-Blocking
									if (flag) 
										return hleLogSuccessVerboseX(Log::sceNet, ERROR_NET_ADHOC_WOULD_BLOCK, "would block");

									// Does PDP can Timeout? There is no concept of Timeout when sending UDP due to no ACK, but might happen if the socket buffer is full, not sure about PDP since some games did use the timeout arg
									return hleLogDebug(Log::sceNet, ERROR_NET_ADHOC_TIMEOUT, "timeout?"); // ERROR_NET_ADHOC_INVALID_ADDR;
								}
								VERBOSE_LOG(Log::sceNet, "sceNetAdhocPdpSend[%i:%u]: Unknown Target Peer %s:%u (faking success)\n", id, getLocalPort(pdpsocket.id), mac2str(daddr).c_str(), ntohs(target.sin_port));
								return 0; // faking success
							}

							// Broadcast Target
							else {
								// Acquire Network Lock
								//_acquireNetworkLock();

#ifdef BROADCAST_TO_LOCALHOST
								//// Get Local IP Address
								//union SceNetApctlInfo info; if (sceNetApctlGetInfo(PSP_NET_APCTL_INFO_IP, &info) == 0) {
								//	// Fill in Target Structure
								//	SceNetInetSockaddrIn target;
								//	target.sin_family = AF_INET;
								//	sceNetInetInetAton(info.ip, &target.sin_addr);
								//	target.sin_port = sceNetHtons(dport);
								//	
								//	// Send Data
								//	sceNetInetSendto(socket->id, data, len, ((flag != 0) ? (INET_MSG_DONTWAIT) : (0)), (SceNetInetSockaddr *)&target, sizeof(target));
								//}
#endif

								// Acquire Peer Lock
								peerlock.lock();
								AdhocSendTargets dest = { len, {}, true };
								// Iterate Peers
								SceNetAdhocctlPeerInfo* peer = friends;
								for (; peer != NULL; peer = peer->next) {
									// Does Skipping sending to timed out friends could cause desync when players moving group at the time MP game started?
									if (peer->last_recv == 0)
										continue;

									dest.peers.push_back({ peer->ip_addr, dport, peer->port_offset });
								}
								// Free Peer Lock
								peerlock.unlock();

								// Send Data
								// Simulate blocking behaviour with non-blocking socket
								if (!flag) {
									u64 threadSocketId = ((u64)__KernelGetCurThread()) << 32 | pdpsocket.id;
									if (sendTargetPeers.find(threadSocketId) != sendTargetPeers.end()) {
										DEBUG_LOG(Log::sceNet, "sceNetAdhocPdpSend[%i:%u](BC): Socket(%d) is Busy!", id, getLocalPort(pdpsocket.id), pdpsocket.id);
										return hleLogError(Log::sceNet, ERROR_NET_ADHOC_BUSY, "busy?");
									}

									sendTargetPeers[threadSocketId] = dest;
									return WaitBlockingAdhocSocket(threadSocketId, PDP_SEND, id, data, nullptr, timeout, nullptr, nullptr, "pdp send broadcast");
								}
								// Non-blocking
								else {
									// Iterate Peers
									for (auto& peer : dest.peers) {
										// Fill in Target Structure
										struct sockaddr_in target {};
										target.sin_family = AF_INET;
										target.sin_addr.s_addr = peer.ip;
										target.sin_port = htons(dport + peer.portOffset);

										int sent = sendto(pdpsocket.id, (const char*)data, len, MSG_NOSIGNAL, (struct sockaddr*)&target, sizeof(target));
										int error = errno;
										if (sent == SOCKET_ERROR) {
											DEBUG_LOG(Log::sceNet, "Socket Error (%i) on sceNetAdhocPdpSend[%i:%u->%u](BC) [size=%i]", error, id, getLocalPort(pdpsocket.id), ntohs(target.sin_port), len);
										}

										if (sent >= 0) {
											DEBUG_LOG(Log::sceNet, "sceNetAdhocPdpSend[%i:%u](BC): Sent %u bytes to %s:%u\n", id, getLocalPort(pdpsocket.id), sent, ip2str(target.sin_addr).c_str(), ntohs(target.sin_port));
										}
									}
								}

								//changeBlockingMode(socket->id, 0);

								// Free Network Lock
								//_freeNetworkLock();

								hleEatMicro(50);
								// Success, Broadcast never fails!
								return 0; // len;
							}
						}

						// Invalid Destination Address
						return hleLogError(Log::sceNet, ERROR_NET_ADHOC_INVALID_ADDR, "invalid address");
					}

					// Invalid Argument
					return hleLogError(Log::sceNet, ERROR_NET_ADHOC_INVALID_ARG, "invalid arg");
				}

				// Invalid Socket ID
				return hleLogError(Log::sceNet, ERROR_NET_ADHOC_INVALID_SOCKET_ID, "invalid socket id");
			}

			// Invalid Data Length
			return hleLogError(Log::sceNet, ERROR_NET_ADHOC_INVALID_DATALEN, "invalid data length");
		}

		// Invalid Destination Port
		return hleLogError(Log::sceNet, ERROR_NET_ADHOC_INVALID_PORT, "invalid port");
	}

	// Library is uninitialized
	return hleLogError(Log::sceNet, ERROR_NET_ADHOC_NOT_INITIALIZED, "not initialized");
}

/**
 * Adhoc Emulator PDP Receive Call
 * @param id Socket File Descriptor
 * @param saddr OUT: Source MAC Address
 * @param sport OUT: Source Port
 * @param buf OUT: Received Data. The caller has to provide enough space (the whole socket buffer size?) to fully read the available packet.
 * @param len IN: Buffer Size OUT: Received Data Length
 * @param timeout Receive Timeout
 * @param flag Nonblocking Flag
 * @return 0 (or Number of bytes received?) on success or... ADHOC_INVALID_ARG, ADHOC_NOT_INITIALIZED, ADHOC_INVALID_SOCKET_ID, ADHOC_SOCKET_DELETED, ADHOC_SOCKET_ALERTED, ADHOC_WOULD_BLOCK, ADHOC_TIMEOUT, ADHOC_NOT_ENOUGH_SPACE, ADHOC_THREAD_ABORTED, NET_INTERNAL
 */
static int sceNetAdhocPdpRecv(int id, void *addr, void * port, void *buf, void *dataLength, u32 timeout, int flag) {
	if (flag == 0) { // Prevent spamming Debug Log with retries of non-bocking socket
		DEBUG_LOG(Log::sceNet, "sceNetAdhocPdpRecv(%i, %p, %p, %p, %p, %i, %i) at %08x", id, addr, port, buf, dataLength, timeout, flag, currentMIPS->pc);
	} else {
		VERBOSE_LOG(Log::sceNet, "sceNetAdhocPdpRecv(%i, %p, %p, %p, %p, %i, %i) at %08x", id, addr, port, buf, dataLength, timeout, flag, currentMIPS->pc);
	}
 
	if (!g_Config.bEnableWlan) {
		return -1;
	}

	SceNetEtherAddr *saddr = (SceNetEtherAddr *)addr;
	uint16_t * sport = (uint16_t *)port; //Looking at Quake3 sourcecode (net_adhoc.c) this is an "int" (32bit) but changing here to 32bit will cause FF-Type0 to see duplicated Host (thinking it was from a different host)
	int * len = (int *)dataLength;
	if (netAdhocInited) {
		// Valid Socket ID
		if (id > 0 && id <= MAX_SOCKET && adhocSockets[id - 1] != NULL) {
			// Cast Socket
			auto socket = adhocSockets[id - 1];
			auto& pdpsocket = socket->data.pdp;
			socket->nonblocking = flag;

			// Valid Arguments
			if (saddr != NULL && port != NULL && buf != NULL && len != NULL) { 
#ifndef PDP_DIRTY_MAGIC
				// Schedule Timeout Removal
				//if (flag == 1) timeout = 0;
#else
				// Nonblocking Simulator
				int wouldblock = 0;

				// Minimum Timeout
				uint32_t mintimeout = minSocketTimeoutUS; // 250000;

				// Nonblocking Call
				if (flag == 1) {
					// Erase Nonblocking Flag
					flag = 0;

					// Set Wouldblock Behaviour
					wouldblock = 1;

					// Set Minimum Timeout (250ms)
					if (timeout < mintimeout) timeout = mintimeout;
				}
#endif

				// Apply Receive Timeout Settings to Socket. Let's not wait forever (0 = indefinitely)
				if (timeout > 0) 
					setSockTimeout(pdpsocket.id, SO_RCVTIMEO, timeout);

				if (socket->flags & ADHOC_F_ALERTRECV) {
					socket->alerted_flags |= ADHOC_F_ALERTRECV;

					return hleLogError(Log::sceNet, ERROR_NET_ADHOC_SOCKET_ALERTED, "socket alerted");
				}

				// Sender Address
				struct sockaddr_in sin;
				socklen_t sinlen;

				// Acquire Network Lock
				//_acquireNetworkLock();

				SceNetEtherAddr mac;
				int received = 0;
				int error;
				
				int disCnt = 16;
				while (--disCnt > 0)
				{
					// Receive Data. PDP always sent in full size or nothing(failed), recvfrom will always receive in full size as requested (blocking) or failed (non-blocking). If available UDP data is larger than buffer, excess data is lost.
					// Should peek first for the available data size if it's more than len return ERROR_NET_ADHOC_NOT_ENOUGH_SPACE along with required size in len to prevent losing excess data
					// On Windows: MSG_TRUNC are not supported on recvfrom (socket error WSAEOPNOTSUPP), so we use dummy buffer as an alternative
					sinlen = sizeof(sin);
					memset(&sin, 0, sinlen);
					received = recvfrom(pdpsocket.id, dummyPeekBuf64k, dummyPeekBuf64kSize, MSG_PEEK | MSG_NOSIGNAL, (struct sockaddr*)&sin, &sinlen);
					error = errno;
					// Discard packets from IP that can't be translated into MAC address to prevent confusing the game, since the sender MAC won't be updated and may contains invalid/undefined value.
					// TODO: In order to discard packets from unresolvable IP (can't be translated into player's MAC) properly, we'll need to manage the socket buffer ourself, 
					//       by reading the whole available data, separates each datagram and discard unresolvable one, so we can calculate the correct number of available data to recv on GetPdpStat too.
					//       We may also need to implement encryption (or a simple checksum will do) in order to validate the packet to findout whether it came from PPSSPP or a different App that may be sending/broadcasting data to the same port being used by a game 
					//       (in case the IP was resolvable but came from a different App, which will need to be discarded too)
					// Note: Looping to check too many packets (ie. contiguous) to discard per one non-blocking PdpRecv syscall may cause a slow down
					if (received != SOCKET_ERROR && !resolveIP(sin.sin_addr.s_addr, &mac)) {
						// Remove the packet from socket buffer
						sinlen = sizeof(sin);
						memset(&sin, 0, sinlen);
						recvfrom(pdpsocket.id, dummyPeekBuf64k, dummyPeekBuf64kSize, MSG_NOSIGNAL, (struct sockaddr*)&sin, &sinlen);
						if (flag) {
							VERBOSE_LOG(Log::sceNet, "%08x=sceNetAdhocPdpRecv: would block (disc)", ERROR_NET_ADHOC_WOULD_BLOCK); // Temporary fix to avoid a crash on the Logs due to trying to Logs syscall's argument from another thread (ie. AdhocMatchingInput thread)
							return ERROR_NET_ADHOC_WOULD_BLOCK; // hleLogSuccessVerboseX(Log::sceNet, ERROR_NET_ADHOC_WOULD_BLOCK, "would block (disc)");
						}
						else {
							// Simulate blocking behaviour with non-blocking socket, and discard more unresolvable packets until timeout reached
							u64 threadSocketId = ((u64)__KernelGetCurThread()) << 32 | pdpsocket.id;
							return WaitBlockingAdhocSocket(threadSocketId, PDP_RECV, id, buf, len, timeout, saddr, sport, "pdp recv (disc)");
						}
					}
					else
						break;
				}

				// At this point we assumed that the packet is a valid PPSSPP packet
				if (received != SOCKET_ERROR && *len < received) {
					INFO_LOG(Log::sceNet, "sceNetAdhocPdpRecv[%i:%u]: Peeked %u/%u bytes from %s:%u\n", id, getLocalPort(pdpsocket.id), received, *len, ip2str(sin.sin_addr).c_str(), ntohs(sin.sin_port));

					if (received > 0 && *len > 0)
						memcpy(buf, dummyPeekBuf64k, std::min(received, *len));

					// Return the actual available data size
					*len = received;

					// Provide Sender Information
					*saddr = mac;
					*sport = ntohs(sin.sin_port) - portOffset;

					// Update last recv timestamp, may cause disconnection not detected properly tho
					peerlock.lock();
					auto peer = findFriend(&mac);
					if (peer != NULL) peer->last_recv = CoreTiming::GetGlobalTimeUsScaled();
					peerlock.unlock();

					return hleLogSuccessVerboseX(Log::sceNet, ERROR_NET_ADHOC_NOT_ENOUGH_SPACE, "not enough space");
				}

				sinlen = sizeof(sin);
				memset(&sin, 0, sinlen);
				// On Windows: Socket Error 10014 may happen when buffer size is less than the minimum allowed/required (ie. negative number on Vulcanus Seek and Destroy), the address is not a valid part of the user address space (ie. on the stack or when buffer overflow occurred), or the address is not properly aligned (ie. multiple of 4 on 32bit and multiple of 8 on 64bit) https://stackoverflow.com/questions/861154/winsock-error-code-10014
				received = recvfrom(pdpsocket.id, (char*)buf, std::max(0, *len), MSG_NOSIGNAL, (struct sockaddr*)&sin, &sinlen);
				error = errno;

				// On Windows: recvfrom on UDP can get error WSAECONNRESET when previous sendto's destination is unreachable (or destination port is not bound), may need to disable SIO_UDP_CONNRESET
				if (received == SOCKET_ERROR && (error == EAGAIN || error == EWOULDBLOCK || error == ECONNRESET)) {
					if (flag == 0) {
						// Simulate blocking behaviour with non-blocking socket
						u64 threadSocketId = ((u64)__KernelGetCurThread()) << 32 | pdpsocket.id;
						return WaitBlockingAdhocSocket(threadSocketId, PDP_RECV, id, buf, len, timeout, saddr, sport, "pdp recv");
					}

					VERBOSE_LOG(Log::sceNet, "%08x=sceNetAdhocPdpRecv: would block", ERROR_NET_ADHOC_WOULD_BLOCK); // Temporary fix to avoid a crash on the Logs due to trying to Logs syscall's argument from another thread (ie. AdhocMatchingInput thread)
					return ERROR_NET_ADHOC_WOULD_BLOCK; // hleLogSuccessVerboseX(Log::sceNet, ERROR_NET_ADHOC_WOULD_BLOCK, "would block");
				}
				
				hleEatMicro(50);
				// Received Data. UDP can also receives 0 data, while on TCP 0 data = connection gracefully closed, but not sure about PDP tho
				if (received >= 0) {
					DEBUG_LOG(Log::sceNet, "sceNetAdhocPdpRecv[%i:%u]: Received %u bytes from %s:%u\n", id, getLocalPort(pdpsocket.id), received, ip2str(sin.sin_addr).c_str(), ntohs(sin.sin_port));

					// Find Peer MAC
					if (resolveIP(sin.sin_addr.s_addr, &mac)) {
						// Provide Sender Information
						*saddr = mac;
						*sport = ntohs(sin.sin_port) - portOffset;

						// Save Length
						*len = received; // Kurok homebrew seems to use the new value of len than returned value as data length

						// Update last recv timestamp, may cause disconnection not detected properly tho
						peerlock.lock();
						auto peer = findFriend(&mac);
						if (peer != NULL) peer->last_recv = CoreTiming::GetGlobalTimeUsScaled();
						peerlock.unlock();

						// Free Network Lock
						//_freeNetworkLock();

						// Return Success. According to pspsdk-1.0+beta2 returned value is Number of bytes received, but JPCSP returning 0?
						return 0; //received; // Returning number of bytes received will cause KH BBS unable to see the game event/room
					}

					// Free Network Lock
					//_freeNetworkLock();

					//free(tmpbuf);

					// Receiving data from unknown peer? Should never reached here! Unless the Peeked's packet was different than the Recved one (which mean there is a problem)
					WARN_LOG(Log::sceNet, "sceNetAdhocPdpRecv[%i:%u]: Received %i bytes from Unknown Peer %s:%u", id, getLocalPort(pdpsocket.id), received, ip2str(sin.sin_addr).c_str(), ntohs(sin.sin_port));
					if (flag) {
						VERBOSE_LOG(Log::sceNet, "%08x=sceNetAdhocPdpRecv: would block (problem)", ERROR_NET_ADHOC_WOULD_BLOCK); // Temporary fix to avoid a crash on the Logs due to trying to Logs syscall's argument from another thread (ie. AdhocMatchingInput thread)
						return ERROR_NET_ADHOC_WOULD_BLOCK; // hleLogSuccessVerboseX(Log::sceNet, ERROR_NET_ADHOC_WOULD_BLOCK, "would block (problem)");
					}
				}

				// Free Network Lock
				//_freeNetworkLock();

#ifdef PDP_DIRTY_MAGIC
				// Restore Nonblocking Flag for Return Value
				if (wouldblock) flag = 1;
#endif

				DEBUG_LOG(Log::sceNet, "sceNetAdhocPdpRecv[%i:%u]: Result:%i (Error:%i)", id, pdpsocket.lport, received, error);

				// Unexpected error (other than EAGAIN/EWOULDBLOCK/ECONNRESET) or in case the Peeked's packet was different than Recved one, treated as Timeout?
				return hleLogError(Log::sceNet, ERROR_NET_ADHOC_TIMEOUT, "timeout?");
			}

			// Invalid Argument
			return hleLogError(Log::sceNet, ERROR_NET_ADHOC_INVALID_ARG, "invalid arg");
		}

		// Invalid Socket ID
		return hleLogError(Log::sceNet, ERROR_NET_ADHOC_INVALID_SOCKET_ID, "invalid socket id");
	}

	// Library is uninitialized
	return hleLogError(Log::sceNet, ERROR_NET_ADHOC_NOT_INITIALIZED, "not initialized");
}

int NetAdhoc_SetSocketAlert(int id, s32_le flag) {
	if (id < 1 || id > MAX_SOCKET || adhocSockets[id - 1] == NULL)
		return ERROR_NET_ADHOC_INVALID_SOCKET_ID;

	// FIXME: Should we check for valid Alert Flags and/or Mask them? Should we return an error if we found an invalid flag?
	s32_le flg = flag & ADHOC_F_ALERTALL;

	adhocSockets[id - 1]->flags = flg;
	adhocSockets[id - 1]->alerted_flags = 0;

	return 0;
}

// Flags seems to be bitmasks of ADHOC_F_ALERT... (need more games to test this)
int sceNetAdhocSetSocketAlert(int id, int flag) {
 	WARN_LOG_REPORT_ONCE(sceNetAdhocSetSocketAlert, Log::sceNet, "UNTESTED sceNetAdhocSetSocketAlert(%d, %08x) at %08x", id, flag, currentMIPS->pc);

	int retval = NetAdhoc_SetSocketAlert(id, flag);
	hleDelayResult(retval, "set socket alert delay", 1000);
	return hleLogDebug(Log::sceNet, retval, "");
}

int PollAdhocSocket(SceNetAdhocPollSd* sds, int count, int timeout, int nonblock) {
	//WSAPoll only available for Vista or newer, so we'll use an alternative way for XP since Windows doesn't have poll function like *NIX
	fd_set readfds, writefds, exceptfds;
	int fd;
	int maxfd = 0;
	FD_ZERO(&readfds); FD_ZERO(&writefds); FD_ZERO(&exceptfds);
	
	for (int i = 0; i < count; i++) {
		sds[i].revents = 0;
		// Fill in Socket ID
		if (sds[i].id > 0 && sds[i].id <= MAX_SOCKET && adhocSockets[sds[i].id - 1] != NULL) {
			auto sock = adhocSockets[sds[i].id - 1];
			if (!sock) {
				return ERROR_NET_ADHOC_SOCKET_DELETED;
			}
			if (sock->type == SOCK_PTP) {
				fd = sock->data.ptp.id;
			}
			else {
				fd = sock->data.pdp.id;
			}
			if (fd > maxfd) maxfd = fd;
			FD_SET(fd, &readfds); 
			FD_SET(fd, &writefds);
			FD_SET(fd, &exceptfds);
		}
	}
	timeval tmout;
	tmout.tv_sec = timeout / 1000000; // seconds
	tmout.tv_usec = (timeout % 1000000); // microseconds
	int affectedsockets = select(maxfd + 1, &readfds, &writefds, &exceptfds, &tmout);
	if (affectedsockets >= 0) {
		affectedsockets = 0;
		for (int i = 0; i < count; i++) {
			if (sds[i].id > 0 && sds[i].id <= MAX_SOCKET && adhocSockets[sds[i].id - 1] != NULL) {
				auto sock = adhocSockets[sds[i].id - 1];
				if (sock->type == SOCK_PTP) {
					fd = sock->data.ptp.id;					
				}
				else {
					fd = sock->data.pdp.id;
				}
				if ((sds[i].events & ADHOC_EV_RECV) && FD_ISSET(fd, &readfds))
					sds[i].revents |= ADHOC_EV_RECV;
				if ((sds[i].events & ADHOC_EV_SEND) && FD_ISSET(fd, &writefds))
					sds[i].revents |= ADHOC_EV_SEND;				
				if (sock->alerted_flags)
					sds[i].revents |= ADHOC_EV_ALERT;
				// Mask certain revents bits with events bits
				sds[i].revents &= sds[i].events;
				
				if (sock->type == SOCK_PTP) {
					// FIXME: Should we also make use "retry_interval" for ADHOC_EV_ACCEPT, similar to ADHOC_EV_CONNECT ?
					if (sock->data.ptp.state == ADHOC_PTP_STATE_LISTEN && (sds[i].events & ADHOC_EV_ACCEPT) && FD_ISSET(fd, &readfds)) {
						sds[i].revents |= ADHOC_EV_ACCEPT;
					}
					// Fate Unlimited Codes and Carnage Heart EXA relies on AdhocPollSocket in order to retry a failed PtpConnect, but the interval must not be too long (about 1 frame before state became Established by GetPtpStat) for Bleach Heat the Soul 7 to work properly.
					else if ((sds[i].events & ADHOC_EV_CONNECT) && ((sock->data.ptp.state == ADHOC_PTP_STATE_CLOSED && sock->attemptCount == 0) ||
						(sock->data.ptp.state == ADHOC_PTP_STATE_SYN_SENT && (static_cast<s64>(CoreTiming::GetGlobalTimeUsScaled() - sock->lastAttempt) > 1000/*std::max(1000, sock->retry_interval - 60000)*/)))) {

						sds[i].revents |= ADHOC_EV_CONNECT;
					}
					// Check for socket state (already disconnected/closed by remote peer, already closed/deleted, not a socket or not opened/connected yet?)
					// Raise ADHOC_EV_DISCONNECT, ADHOC_EV_DELETE, ADHOC_EV_INVALID on revents regardless of events as needed (similar to POLLHUP, POLLERR, and POLLNVAL on posix poll)
					if (sock->data.ptp.state == ADHOC_PTP_STATE_CLOSED) {
						if (sock->attemptCount > 0) {
							sds[i].revents |= ADHOC_EV_DISCONNECT; // remote peer has closed the socket
						}
					}
				}

				if (sock->flags & ADHOC_F_ALERTPOLL) {
					sock->alerted_flags |= ADHOC_F_ALERTPOLL;

					return ERROR_NET_ADHOC_SOCKET_ALERTED;
				}
			}
			else {
				sds[i].revents |= ADHOC_EV_INVALID;
			}
			if (sds[i].revents) affectedsockets++;
		}
	}
	else {
		// FIXME: Does AdhocPollSocket can return any error code other than ERROR_NET_ADHOC_EXCEPTION_EVENT on blocking/non-blocking mode?
		/*if (nonblock)
			affectedsockets = ERROR_NET_ADHOC_WOULD_BLOCK;
		else
			affectedsockets = ERROR_NET_ADHOC_TIMEOUT;
		*/
		affectedsockets = ERROR_NET_ADHOC_EXCEPTION_EVENT;
	}
	return affectedsockets;
}

int sceNetAdhocPollSocket(u32 socketStructAddr, int count, int timeout, int nonblock) { // timeout in microseconds
	DEBUG_LOG_REPORT_ONCE(sceNetAdhocPollSocket, Log::sceNet, "UNTESTED sceNetAdhocPollSocket(%08x, %i, %i, %i) at %08x", socketStructAddr, count, timeout, nonblock, currentMIPS->pc);
	// Library is initialized
	if (netAdhocInited)
	{
		SceNetAdhocPollSd * sds = NULL;
		if (Memory::IsValidAddress(socketStructAddr)) sds = (SceNetAdhocPollSd *)Memory::GetPointer(socketStructAddr);

		// Valid Arguments
		if (sds != NULL && count > 0)
		{
			// Socket Check
			for (int i = 0; i < count; i++) {
				// Invalid Socket
				if (sds[i].id < 1 || sds[i].id > MAX_SOCKET || adhocSockets[sds[i].id - 1] == NULL)
					return hleLogDebug(Log::sceNet, ERROR_NET_ADHOC_INVALID_SOCKET_ID, "invalid socket id");
			}

			// Nonblocking Mode
			if (nonblock)
				timeout = 0;

			if (count > (int)FD_SETSIZE) 
				count = FD_SETSIZE; // return 0; //ERROR_NET_ADHOC_INVALID_ARG

			// Acquire Network Lock
			//acquireNetworkLock();

			// Poll Sockets
			//int affectedsockets = sceNetInetPoll(isds, count, timeout);
			int affectedsockets = 0;
			if (nonblock)
				affectedsockets = PollAdhocSocket(sds, count, 0, nonblock);
			else {
				// Simulate blocking behaviour with non-blocking socket
				// Borrowing some arguments to pass some parameters. The dummy WaitID(count+1) might not be unique thus have duplicate possibilities if there are multiple thread trying to poll the same numbers of socket at the same time
				u64 threadSocketId = ((u64)__KernelGetCurThread()) << 32 | (count + 1ULL);
				return WaitBlockingAdhocSocket(threadSocketId, ADHOC_POLL_SOCKET, count, sds, nullptr, timeout, nullptr, nullptr, "adhoc pollsocket");
			}

			// Free Network Lock
			//freeNetworkLock();

			// No Events generated
			// Non-blocking mode
			// Bleach 7 seems to use nonblocking and check the return value > 0, or 0x80410709 (ERROR_NET_ADHOC_WOULD_BLOCK), also 0x80410717 (ERROR_NET_ADHOC_EXCEPTION_EVENT), when using prx files on JPCSP it can return 0
			if (affectedsockets >= 0) {
				if (affectedsockets > 0) {
					for (int i = 0; i < count; i++) {
						if (sds[i].id > 0 && sds[i].id <= MAX_SOCKET && adhocSockets[sds[i].id - 1] != NULL) {
							auto sock = adhocSockets[sds[i].id - 1];
							if (sock->type == SOCK_PTP)
								VERBOSE_LOG(Log::sceNet, "Poll PTP Socket Id: %d (%d), events: %08x, revents: %08x - state: %d", sds[i].id, sock->data.ptp.id, sds[i].events, sds[i].revents, sock->data.ptp.state);
							else
								VERBOSE_LOG(Log::sceNet, "Poll PDP Socket Id: %d (%d), events: %08x, revents: %08x", sds[i].id, sock->data.pdp.id, sds[i].events, sds[i].revents);
						}
					}
				}
				// Workaround to get 30 FPS instead of the too fast 60 FPS on Fate Unlimited Codes, it's abit absurd for a non-blocking call to have this much delay tho, and hleDelayResult doesn't works as good as hleEatMicro for this workaround.
				hleEatMicro(50); // hleEatMicro(7500); // normally 1ms, but using 7.5ms here seems to show better result for Bleach Heat the Soul 7 and other games with too high FPS, but may have a risk of slowing down games that already runs at normal FPS? (need more games to test this)
				return hleLogDebug(Log::sceNet, affectedsockets, "success");
			}
			//else if (nonblock && affectedsockets < 0)
			//	return hleLogDebug(Log::sceNet, ERROR_NET_ADHOC_WOULD_BLOCK, "would block"); // Is this error code valid for PollSocket? as it always returns 0 even when nonblock flag is set

			return hleLogDebug(Log::sceNet, ERROR_NET_ADHOC_EXCEPTION_EVENT, "exception event");
		}

		// Invalid Argument
		return hleLogDebug(Log::sceNet, ERROR_NET_ADHOC_INVALID_ARG, "invalid arg");
	}

	// Library is uninitialized
	return hleLogDebug(Log::sceNet, ERROR_NET_ADHOC_NOT_INITIALIZED, "adhoc not initialized");
}

int NetAdhocPdp_Delete(int id, int unknown) {
	// Library is initialized
	if (netAdhocInited) {
		// Valid Arguments
		if (id > 0 && id <= MAX_SOCKET) {
			// Cast Socket
			auto sock = adhocSockets[id - 1];

			// Valid Socket
			if (sock != NULL && sock->type == SOCK_PDP) {
				// Close Connection
				struct linger sl {};
				sl.l_onoff = 1;		// non-zero value enables linger option in kernel
				sl.l_linger = 0;	// timeout interval in seconds
				setsockopt(sock->data.pdp.id, SOL_SOCKET, SO_LINGER, (const char*)&sl, sizeof(sl));
				shutdown(sock->data.pdp.id, SD_RECEIVE);
				closesocket(sock->data.pdp.id);

				// Remove Port Forward from Router
				//sceNetPortClose("UDP", sock->lport);
				//g_PortManager.Remove(IP_PROTOCOL_UDP, isOriPort ? sock->lport : sock->lport + portOffset); // Let's not remove mapping in real-time as it could cause lags/disconnection when joining a room with slow routers

				// Free Memory
				free(sock);

				// Free Translation Slot
				adhocSockets[id - 1] = NULL;

				// Success
				return 0;
			}

			// Invalid Socket ID
			return ERROR_NET_ADHOC_INVALID_SOCKET_ID;
		}

		// Invalid Argument
		return ERROR_NET_ADHOC_INVALID_ARG;
	}

	// Library is uninitialized
	return ERROR_NET_ADHOC_NOT_INITIALIZED;
}

/**
 * Adhoc Emulator PDP Socket Delete
 * @param id Socket File Descriptor
 * @param flag Bitflags (Unused)
 * @return 0 on success or... ADHOC_INVALID_ARG, ADHOC_NOT_INITIALIZED, ADHOC_INVALID_SOCKET_ID
 */
static int sceNetAdhocPdpDelete(int id, int unknown) {
	// WLAN might be disabled in the middle of successfull multiplayer, but we still need to cleanup right?
	INFO_LOG(Log::sceNet, "sceNetAdhocPdpDelete(%d, %d) at %08x", id, unknown, currentMIPS->pc);
	/*
	if (!g_Config.bEnableWlan) {
		return 0;
	}
	*/

	return NetAdhocPdp_Delete(id, unknown);
}

static int sceNetAdhocctlGetAdhocId(u32 productStructAddr) {
	INFO_LOG(Log::sceNet, "sceNetAdhocctlGetAdhocId(%08x) at %08x", productStructAddr, currentMIPS->pc);
	
	if (!netAdhocctlInited)
		return hleLogDebug(Log::sceNet, ERROR_NET_ADHOCCTL_NOT_INITIALIZED, "not initialized");

	auto productStruct = PSPPointer<SceNetAdhocctlAdhocId>::Create(productStructAddr);
	if (!productStruct.IsValid())
		return hleLogDebug(Log::sceNet, ERROR_NET_ADHOCCTL_INVALID_ARG, "invalid arg");

	*productStruct = product_code;
	productStruct.NotifyWrite("NetAdhocctlGetAdhocId");

	return hleLogDebug(Log::sceNet, 0, "type = %d, code = %s", product_code.type, product_code.data);
}

// FIXME: Scan probably not a blocking function since there is ADHOCCTL_STATE_SCANNING state that can be polled by the game, right? But apparently it need to be delayed for Naruto Shippuden Ultimate Ninja Heroes 3
int sceNetAdhocctlScan() {
	INFO_LOG(Log::sceNet, "sceNetAdhocctlScan() at %08x", currentMIPS->pc);
	if (!g_Config.bEnableWlan) {
		return -1;
	}

	// Library initialized
	if (netAdhocctlInited) {
		int us = adhocDefaultDelay;
		// FIXME: When tested with JPCSP + official prx files it seems when adhocctl in a connected state (ie. joined to a group) attempting to create/connect/join/scan will return a success (without doing anything?)
		if ((adhocctlState == ADHOCCTL_STATE_CONNECTED) || (adhocctlState == ADHOCCTL_STATE_GAMEMODE)) {
			// TODO: Valhalla Knights 2 need handler notification, but need to test this on games that doesn't use Adhocctl Handler too (not sure if there are games like that tho)
			notifyAdhocctlHandlers(ADHOCCTL_EVENT_ERROR, ERROR_NET_ADHOCCTL_ALREADY_CONNECTED);
			hleEatMicro(500);
			return 0;
		}

		// Only scan when in Disconnected state, otherwise AdhocServer will kick you out
		if (adhocctlState == ADHOCCTL_STATE_DISCONNECTED && !isAdhocctlBusy) {
			isAdhocctlBusy = true;
			isAdhocctlNeedLogin = true;
			adhocctlState = ADHOCCTL_STATE_SCANNING;
			adhocctlCurrentMode = ADHOCCTL_MODE_NORMAL;

			// Reset Networks/Group list to prevent other threads from using these soon to be replaced networks
			peerlock.lock();
			freeGroupsRecursive(networks);
			networks = NULL;
			peerlock.unlock();

			if (friendFinderRunning) {
				AdhocctlRequest req = { OPCODE_SCAN, {0} };
				return WaitBlockingAdhocctlSocket(req, us, "adhocctl scan");
			}
			else {
				adhocctlState = ADHOCCTL_STATE_DISCONNECTED;
			}

			// Return Success and let friendFinder thread to notify the handler when scan completed
			// Not delaying here may cause Naruto Shippuden Ultimate Ninja Heroes 3 to get disconnected when the mission started
			hleEatMicro(us);
			// FIXME: When tested using JPCSP + official prx files it seems sceNetAdhocctlScan switching to a different thread for at least 100ms after returning success and before executing the next line?
			return hleDelayResult(0, "scan delay", adhocEventPollDelay);
		}
		
		// FIXME: Returning BUSY when previous adhocctl handler's callback is not fully executed yet, But returning success and notifying handler's callback with error (ie. ALREADY_CONNECTED) when previous adhocctl handler's callback is fully executed? Is there a case where error = BUSY sent through handler's callback?
		return hleLogError(Log::sceNet, ERROR_NET_ADHOCCTL_BUSY, "busy");
	}

	// Library uninitialized
	return hleLogError(Log::sceNet, ERROR_NET_ADHOCCTL_NOT_INITIALIZED, "not initialized");
}

int sceNetAdhocctlGetScanInfo(u32 sizeAddr, u32 bufAddr) {
	s32_le *buflen = NULL;
	if (Memory::IsValidAddress(sizeAddr)) buflen = (s32_le *)Memory::GetPointer(sizeAddr);
	SceNetAdhocctlScanInfoEmu *buf = NULL;
	if (Memory::IsValidAddress(bufAddr)) buf = (SceNetAdhocctlScanInfoEmu *)Memory::GetPointer(bufAddr);

	INFO_LOG(Log::sceNet, "sceNetAdhocctlGetScanInfo([%08x]=%i, %08x) at %08x", sizeAddr, Memory::Read_U32(sizeAddr), bufAddr, currentMIPS->pc);
	if (!g_Config.bEnableWlan) {
		return 0;
	}

	// Library initialized
	if (netAdhocctlInited) {
		// Minimum Argument
		if (buflen == NULL) return ERROR_NET_ADHOCCTL_INVALID_ARG;

		// Minimum Argument Requirements
		if (buflen != NULL) {
			// FIXME: Do we need to exclude Groups created by this device it's self?
			bool excludeSelf = false;

			// Multithreading Lock
			peerlock.lock();

			// FIXME: When already connected to a group GetScanInfo will return size = 0 ? or may be only hides the group created by it's self?
			if (adhocctlState == ADHOCCTL_STATE_CONNECTED || adhocctlState == ADHOCCTL_STATE_GAMEMODE) { 
				*buflen = 0;
				DEBUG_LOG(Log::sceNet, "NetworkList [Available: 0] Already in a Group");
			}
			// Length Returner Mode
			else if (buf == NULL) {
				int availNetworks = countAvailableNetworks(excludeSelf);
				*buflen = availNetworks * sizeof(SceNetAdhocctlScanInfoEmu);
				DEBUG_LOG(Log::sceNet, "NetworkList [Available: %i]", availNetworks);
			}
			// Normal Information Mode
			else {
				// Clear Memory
				memset(buf, 0, *buflen);

				// Network Discovery Counter
				int discovered = 0;

				// Count requested Networks
				int requestcount = *buflen / sizeof(SceNetAdhocctlScanInfoEmu);

				// Minimum Argument Requirements
				if (requestcount > 0) {
					// Group List Element
					SceNetAdhocctlScanInfo * group = networks;

					// Iterate Group List
					for (; group != NULL && (!excludeSelf || !isLocalMAC(&group->bssid.mac_addr)) && discovered < requestcount; group = group->next) {
						// Copy Group Information
						//buf[discovered] = *group;
						buf[discovered].group_name = group->group_name;
						buf[discovered].bssid = group->bssid;
						buf[discovered].mode = group->mode;

						// Exchange Adhoc Channel
						// sceUtilityGetSystemParamInt(PSP_SYSTEMPARAM_ID_INT_ADHOC_CHANNEL, &buf[discovered].channel);

						// Fake Channel Number 1 on Automatic Channel (JPCSP use 11 as default). Ridge Racer 2 will ignore any groups with channel 0 or that doesn't matched with channel value returned from sceUtilityGetSystemParamInt (which mean sceUtilityGetSystemParamInt must not return channel 0 when connected to a network?)
						buf[discovered].channel = group->channel; //parameter.channel

						// Increase Discovery Counter
						discovered++;
					}

					// Link List
					for (int i = 0; i < discovered - 1; i++) {
						// Link Network
						buf[i].next = bufAddr + (sizeof(SceNetAdhocctlScanInfoEmu)*i) + sizeof(SceNetAdhocctlScanInfoEmu); // buf[i].next = &buf[i + 1];
					}

					// Fix Last Element
					if (discovered > 0) buf[discovered - 1].next = 0;
				}

				// Fix Size
				*buflen = discovered * sizeof(SceNetAdhocctlScanInfoEmu);
				DEBUG_LOG(Log::sceNet, "NetworkList [Requested: %i][Discovered: %i]", requestcount, discovered);
			}

			// Multithreading Unlock
			peerlock.unlock();

			hleEatMicro(200);
			// Return Success
			return 0;
		}

		// Generic Error
		return -1;
	}

	// Library uninitialized
	return ERROR_NET_ADHOCCTL_NOT_INITIALIZED;
}

// TODO: How many handlers can the PSP actually have for Adhocctl?
// TODO: Should we allow the same handler to be added more than once?
// FIXME: Do all Adhocctl HLE returning 0 and expecting error code through callback handler if there were error, instead of returning error code through the HLE ?
static u32 sceNetAdhocctlAddHandler(u32 handlerPtr, u32 handlerArg) {
	bool foundHandler = false;
	u32 retval = 0;
	AdhocctlHandler handler;
	memset(&handler, 0, sizeof(handler));

	while (adhocctlHandlers.find(retval) != adhocctlHandlers.end())
		++retval;

	handler.entryPoint = handlerPtr;
	handler.argument = handlerArg;

	for (auto it = adhocctlHandlers.begin(); it != adhocctlHandlers.end(); ++it) {
		if (it->second.entryPoint == handlerPtr) {
			foundHandler = true;
			break;
		}
	}

	if (!foundHandler && Memory::IsValidAddress(handlerPtr)) {
		if (adhocctlHandlers.size() >= MAX_ADHOCCTL_HANDLERS) {
			ERROR_LOG(Log::sceNet, "UNTESTED sceNetAdhocctlAddHandler(%x, %x): Too many handlers", handlerPtr, handlerArg);
			retval = ERROR_NET_ADHOCCTL_TOO_MANY_HANDLERS;
			return retval;
		}
		adhocctlHandlers[retval] = handler;
		WARN_LOG(Log::sceNet, "UNTESTED sceNetAdhocctlAddHandler(%x, %x): added handler %d", handlerPtr, handlerArg, retval);
	} else if(foundHandler) {
		ERROR_LOG(Log::sceNet, "UNTESTED sceNetAdhocctlAddHandler(%x, %x): Same handler already exists", handlerPtr, handlerArg);
		retval = 0; //Faking success
	} else {
		ERROR_LOG(Log::sceNet, "UNTESTED sceNetAdhocctlAddHandler(%x, %x): Invalid handler", handlerPtr, handlerArg);
		retval = ERROR_NET_ADHOCCTL_INVALID_ARG;
	}

	// The id to return is the number of handlers currently registered
	return retval;
}

u32 NetAdhocctl_Disconnect() {
	// Library initialized
	if (netAdhocctlInited) {
		int iResult, error;
		// We might need to have at least 16ms (1 frame?) delay before the game calls the next Adhocctl syscall for Tekken 6 not to stuck when exiting Lobby
		hleEatMicro(16667);

		if (isAdhocctlBusy && CoreTiming::IsScheduled(adhocctlNotifyEvent)) {
			return ERROR_NET_ADHOCCTL_BUSY;
		}

		// Connected State (Adhoc Mode). Attempting to leave a group while not in a group will be kicked out by Adhoc Server (ie. some games tries to disconnect more than once within a short time)
		if (adhocctlState != ADHOCCTL_STATE_DISCONNECTED) { 
			isAdhocctlBusy = true;

			// Clear Network Name
			memset(&parameter.group_name, 0, sizeof(parameter.group_name));

			// Set HUD Connection Status
			//setConnectionStatus(0);

			// Prepare Packet
			uint8_t opcode = OPCODE_DISCONNECT;

			// Acquire Network Lock
			//_acquireNetworkLock();

			// Send Disconnect Request Packet
			iResult = send((int)metasocket, (const char*)&opcode, 1, MSG_NOSIGNAL);
			error = errno;

			// Sending may get socket error 10053 if the AdhocServer is already shutted down
			if (iResult == SOCKET_ERROR) {
				if (error != EAGAIN && error != EWOULDBLOCK) {
					ERROR_LOG(Log::sceNet, "Socket error (%i) when sending", error);
					// Set Disconnected State
					adhocctlState = ADHOCCTL_STATE_DISCONNECTED;
				} 
				else if (friendFinderRunning) {
					AdhocctlRequest req = { OPCODE_DISCONNECT, {0} };
					WaitBlockingAdhocctlSocket(req, 0, "adhocctl disconnect");
				}
				else {
					// Set Disconnected State
					return ERROR_NET_ADHOCCTL_BUSY;
				}
			}

			// Free Network Lock
			//_freeNetworkLock();
		}

		// Multithreading Lock
		//peerlock.lock();

		// Clear Peer List, since games are moving to a different a group when the mission started may be we shouldn't free all peers yet
		int32_t peercount = 0;
		timeoutFriendsRecursive(friends, &peercount);
		INFO_LOG(Log::sceNet, "Marked for Timedout Peer List (%i)", peercount);
		// Delete Peer Reference
		//friends = NULL;

		// Clear Group List
		//freeGroupsRecursive(networks);

		// Delete Group Reference
		//networks = NULL;

		// Multithreading Unlock
		//peerlock.unlock();

		adhocctlCurrentMode = ADHOCCTL_MODE_NONE;
		// Notify Event Handlers (even if we weren't connected, not doing this will freeze games like God Eater, which expect this behaviour)
		// FIXME: When there are no handler the state will immediately became ADHOCCTL_STATE_DISCONNECTED ?
		// Note: Metal Gear Acid [2] never register a handler until it's successfully connected to a group and have a connected socket to other player, thus adhocctlHandlers is always empty here.
		notifyAdhocctlHandlers(ADHOCCTL_EVENT_DISCONNECT, 0);

		// Return Success, some games might ignore returned value and always treat it as success, otherwise repeatedly calling this function
		return 0;
	}

	// Library uninitialized
	return ERROR_NET_ADHOCCTL_NOT_INITIALIZED;
}

static u32 sceNetAdhocctlDisconnect() {
	// WLAN might be disabled in the middle of successfull multiplayer, but we still need to cleanup right?
	char grpName[9] = { 0 };
	memcpy(grpName, parameter.group_name.data, ADHOCCTL_GROUPNAME_LEN); // Copied to null-terminated var to prevent unexpected behaviour on Logs
	int ret = NetAdhocctl_Disconnect();
	INFO_LOG(Log::sceNet, "%08x=sceNetAdhocctlDisconnect() at %08x [group=%s]", ret, currentMIPS->pc, grpName);

	return ret;
}

static u32 sceNetAdhocctlDelHandler(u32 handlerID) {
	if (!netAdhocctlInited)
		return hleLogError(Log::sceNet, ERROR_NET_ADHOCCTL_NOT_INITIALIZED, "adhocctl not initialized");

	if (adhocctlHandlers.find(handlerID) != adhocctlHandlers.end()) {
		adhocctlHandlers.erase(handlerID);
		INFO_LOG(Log::sceNet, "sceNetAdhocctlDelHandler(%d) at %08x", handlerID, currentMIPS->pc);
	} else {
		WARN_LOG(Log::sceNet, "sceNetAdhocctlDelHandler(%d): Invalid Handler ID", handlerID);
	}

	return 0;
}

int NetAdhocctl_Term() {
	if (netAdhocctlInited) {
		if (adhocctlState != ADHOCCTL_STATE_DISCONNECTED) {
			// Note: This might block current thread if the first attempt to send OPCODE_DISCONNECT to AdhocServer failed with EAGAIN error
			if (netAdhocGameModeEntered)
				NetAdhocctl_ExitGameMode();
			else
				NetAdhocctl_Disconnect();
		}

		// Terminate Adhoc Threads
		friendFinderRunning = false;
		if (friendFinderThread.joinable()) {
			friendFinderThread.join();
		}

		// TODO: May need to block current thread to make sure all Adhocctl callbacks have been fully executed before terminating Adhoc PSPThread (ie. threadAdhocID).

		// Clear GameMode resources
		NetAdhocGameMode_DeleteMaster();
		deleteAllGMB();

		// Clear Peer List
		int32_t peercount = 0;
		freeFriendsRecursive(friends, &peercount);
		INFO_LOG(Log::sceNet, "Cleared Peer List (%i)", peercount);
		// Delete Peer Reference
		friends = NULL;
		//May also need to clear Handlers
		adhocctlHandlers.clear();
		// Free stuff here
		networkInited = false;
		shutdown((int)metasocket, SD_BOTH);
		closesocket((int)metasocket);
		metasocket = (int)INVALID_SOCKET;
		// Delete fake PSP Thread. 
		// kernelObjects may already been cleared early during a Shutdown, thus trying to access it may generates Warning/Error in the log
		if (threadAdhocID > 0 && strcmp(__KernelGetThreadName(threadAdhocID), "ERROR") != 0) {
			__KernelStopThread(threadAdhocID, SCE_KERNEL_ERROR_THREAD_TERMINATED, "AdhocThread stopped");
			__KernelDeleteThread(threadAdhocID, SCE_KERNEL_ERROR_THREAD_TERMINATED, "AdhocThread deleted");
		}
		threadAdhocID = 0;
		adhocctlCurrentMode = ADHOCCTL_MODE_NONE;
		isAdhocctlBusy = false;
		netAdhocctlInited = false;
	}

	return 0;
}

int sceNetAdhocctlTerm() {
	// WLAN might be disabled in the middle of successfull multiplayer, but we still need to cleanup right?
	INFO_LOG(Log::sceNet, "sceNetAdhocctlTerm() at %08x", currentMIPS->pc);

	//if (netAdhocMatchingInited) NetAdhocMatching_Term();
	int retval = NetAdhocctl_Term();

	hleEatMicro(adhocDefaultDelay);
	return retval;
}

static int sceNetAdhocctlGetNameByAddr(const char *mac, u32 nameAddr) {
	DEBUG_LOG(Log::sceNet, "UNTESTED sceNetAdhocctlGetNameByAddr(%s, %08x) at %08x", mac2str((SceNetEtherAddr*)mac).c_str(), nameAddr, currentMIPS->pc);
	
	// Library initialized
	if (netAdhocctlInited)
	{
		// Valid Arguments
		if (mac != NULL && Memory::IsValidAddress(nameAddr))
		{
			SceNetAdhocctlNickname * nickname = (SceNetAdhocctlNickname *)Memory::GetPointer(nameAddr);
			// Get Local MAC Address
			SceNetEtherAddr localmac; 
			getLocalMac(&localmac);

			// Local MAC Matches
			if (isMacMatch(&localmac, (const SceNetEtherAddr*)mac))
			{
				// Write Data
				*nickname = parameter.nickname;

				DEBUG_LOG(Log::sceNet, "sceNetAdhocctlGetNameByAddr - [PlayerName:%s]", (char*)nickname);

				// Return Success
				return 0;
			}

			// Multithreading Lock
			peerlock.lock(); 

			// Peer Reference
			SceNetAdhocctlPeerInfo * peer = friends;

			// Iterate Peers
			for (; peer != NULL; peer = peer->next)
			{
				// Match found
				if (peer->last_recv != 0 && isMacMatch(&peer->mac_addr, (const SceNetEtherAddr*)mac))
				{
					// Write Data
					*nickname = peer->nickname;

					// Multithreading Unlock
					peerlock.unlock(); 

					DEBUG_LOG(Log::sceNet, "sceNetAdhocctlGetNameByAddr - [PeerName:%s]", (char*)nickname);

					// Return Success
					return 0;
				}
			}

			// Multithreading Unlock
			peerlock.unlock(); 

			DEBUG_LOG(Log::sceNet, "sceNetAdhocctlGetNameByAddr - PlayerName not found");
			// Player not found
			return ERROR_NET_ADHOC_NO_ENTRY;
		}

		// Invalid Arguments
		return ERROR_NET_ADHOCCTL_INVALID_ARG;
	}

	// Library uninitialized
	return ERROR_NET_ADHOCCTL_NOT_INITIALIZED;
}

int sceNetAdhocctlGetPeerInfo(const char *mac, int size, u32 peerInfoAddr) {
	VERBOSE_LOG(Log::sceNet, "sceNetAdhocctlGetPeerInfo(%s, %i, %08x) at %08x", mac2str((SceNetEtherAddr*)mac).c_str(), size, peerInfoAddr, currentMIPS->pc);
	if (!g_Config.bEnableWlan) {
		return -1;
	}

	SceNetEtherAddr * maddr = (SceNetEtherAddr *)mac;
	SceNetAdhocctlPeerInfoEmu * buf = NULL;
	if (Memory::IsValidAddress(peerInfoAddr)) {
		buf = (SceNetAdhocctlPeerInfoEmu *)Memory::GetPointer(peerInfoAddr);
	}
	// Library initialized
	if (netAdhocctlInited) {
		if ((size < (int)sizeof(SceNetAdhocctlPeerInfoEmu)) || (buf == NULL)) return ERROR_NET_ADHOCCTL_INVALID_ARG;
		
		int retval = ERROR_NET_ADHOC_NO_ENTRY; // -1;

		// Local MAC
		if (isLocalMAC(maddr)) {
			SceNetAdhocctlNickname nickname;

			truncate_cpy((char*)&nickname.data, ADHOCCTL_NICKNAME_LEN, g_Config.sNickName.c_str());
			buf->next = 0;
			buf->nickname = nickname;
			buf->nickname.data[ADHOCCTL_NICKNAME_LEN - 1] = 0; // last char need to be null-terminated char
			buf->mac_addr = *maddr;
			buf->flags = 0x0400;
			buf->padding = 0;
			buf->last_recv = std::max(0LL, static_cast<s64>(CoreTiming::GetGlobalTimeUsScaled() - defaultLastRecvDelta));

			// Success
			retval = 0;
		}
		// Find Peer by MAC
		else 
		{
			// Multithreading Lock
			peerlock.lock();

			SceNetAdhocctlPeerInfo * peer = findFriend(maddr);
			if (peer != NULL && peer->last_recv != 0) {
				// Fake Receive Time
				peer->last_recv = std::max(peer->last_recv, CoreTiming::GetGlobalTimeUsScaled() - defaultLastRecvDelta);

				buf->next = 0;
				buf->nickname = peer->nickname;
				buf->nickname.data[ADHOCCTL_NICKNAME_LEN - 1] = 0; // last char need to be null-terminated char
				buf->mac_addr = *maddr;
				buf->flags = 0x0400; //peer->ip_addr;
				buf->padding = 0;
				buf->last_recv = peer->last_recv; //CoreTiming::GetGlobalTimeUsScaled(); //time_now_d()*1000000.0; //(uint64_t)time(NULL); //This timestamp is important issue on Dissidia 012

				// Success
				retval = 0;
			}

			// Multithreading Unlock
			peerlock.unlock();
		}
		hleEatMicro(50);
		return retval;
	}

	// Library uninitialized
	return ERROR_NET_ADHOCCTL_NOT_INITIALIZED;
}

int NetAdhocctl_Create(const char* groupName) {
	const SceNetAdhocctlGroupName* groupNameStruct = (const SceNetAdhocctlGroupName*)groupName;
	// Library initialized
	if (netAdhocctlInited) {
		// Valid Argument
		if (validNetworkName(groupNameStruct)) {
			// FIXME: When tested with JPCSP + official prx files it seems when adhocctl in a connected state (ie. joined to a group) attempting to create/connect/join/scan will return a success (without doing anything?)
			if ((adhocctlState == ADHOCCTL_STATE_CONNECTED) || (adhocctlState == ADHOCCTL_STATE_GAMEMODE)) {
				// TODO: Need to test this on games that doesn't use Adhocctl Handler too (not sure if there are games like that tho)
				notifyAdhocctlHandlers(ADHOCCTL_EVENT_ERROR, ERROR_NET_ADHOCCTL_ALREADY_CONNECTED);
				hleEatMicro(500);
				return 0;
			}

			// Disconnected State
			if (adhocctlState == ADHOCCTL_STATE_DISCONNECTED && !isAdhocctlBusy) {
				isAdhocctlBusy = true;
				isAdhocctlNeedLogin = true;

				// Set Network Name
				if (groupNameStruct != NULL) 
					parameter.group_name = *groupNameStruct;

				// Reset Network Name
				else 
					memset(&parameter.group_name, 0, sizeof(parameter.group_name));

				// Set HUD Connection Status
				//setConnectionStatus(1);

				// Wait for Status to be connected to prevent Ford Street Racing from Failed to create game session
				int us = adhocDefaultDelay;
				if (friendFinderRunning) {
					AdhocctlRequest req = { OPCODE_CONNECT, parameter.group_name };
					return WaitBlockingAdhocctlSocket(req, us, "adhocctl connect");
				}
				//Faking success, to prevent Full Auto 2 from freezing while Initializing Network
				else {
					adhocctlStartTime = (u64)(time_now_d() * 1000000.0);
					if (adhocctlCurrentMode == ADHOCCTL_MODE_GAMEMODE) {
						adhocctlState = ADHOCCTL_STATE_GAMEMODE;
						notifyAdhocctlHandlers(ADHOCCTL_EVENT_GAME, 0);
					}
					else {
						adhocctlState = ADHOCCTL_STATE_CONNECTED;
						// Notify Event Handlers, Needed for the Nickname to be shown on the screen when success is faked
						// Connected Event's mipscall need be executed before returning from sceNetAdhocctlCreate (or before the next sceNet function?)
						notifyAdhocctlHandlers(ADHOCCTL_EVENT_CONNECT, 0); //CoreTiming::ScheduleEvent_Threadsafe_Immediate(eventAdhocctlHandlerUpdate, join32(ADHOCCTL_EVENT_CONNECT, 0)); 
					}
				}

				hleEatMicro(us);
				// Return Success
				// FIXME: When tested using JPCSP + official prx files it seems sceNetAdhocctlCreate switching to a different thread for at least 100ms after returning success and before executing the next line.
				return 0;
			}

			// Connected State
			return ERROR_NET_ADHOCCTL_BUSY; // ERROR_NET_ADHOCCTL_BUSY may trigger the game (ie. Ford Street Racing) to call sceNetAdhocctlDisconnect
		}

		// Invalid Argument
		return ERROR_NET_ADHOC_INVALID_ARG;
	}
	// Library uninitialized
	return ERROR_NET_ADHOCCTL_NOT_INITIALIZED;
}

/**
 * Create and / or Join a Virtual Network of the specified Name
 * @param group_name Virtual Network Name
 * @return 0 on success or... ADHOCCTL_NOT_INITIALIZED, ADHOCCTL_INVALID_ARG, ADHOCCTL_BUSY
 */
int sceNetAdhocctlCreate(const char *groupName) {
	char grpName[ADHOCCTL_GROUPNAME_LEN + 1] = { 0 };
	if (groupName)
		memcpy(grpName, groupName, ADHOCCTL_GROUPNAME_LEN); // For logging purpose, must not be truncated
	INFO_LOG(Log::sceNet, "sceNetAdhocctlCreate(%s) at %08x", grpName, currentMIPS->pc);
	if (!g_Config.bEnableWlan) {
		return -1;
	}

	adhocctlCurrentMode = ADHOCCTL_MODE_NORMAL;
	adhocConnectionType = ADHOC_CREATE;
	return hleLogDebug(Log::sceNet, NetAdhocctl_Create(groupName), "");
}

int sceNetAdhocctlConnect(const char* groupName) {
	char grpName[ADHOCCTL_GROUPNAME_LEN + 1] = { 0 };
	if (groupName)
		memcpy(grpName, groupName, ADHOCCTL_GROUPNAME_LEN); // For logging purpose, must not be truncated
	INFO_LOG(Log::sceNet, "sceNetAdhocctlConnect(%s) at %08x", grpName, currentMIPS->pc);
	if (!g_Config.bEnableWlan) {
		return -1;
	}

	adhocctlCurrentMode = ADHOCCTL_MODE_NORMAL;
	adhocConnectionType = ADHOC_CONNECT;
	return hleLogDebug(Log::sceNet, NetAdhocctl_Create(groupName), "");
}

int sceNetAdhocctlJoin(u32 scanInfoAddr) {
	INFO_LOG(Log::sceNet, "sceNetAdhocctlJoin(%08x) at %08x", scanInfoAddr, currentMIPS->pc);
	if (!g_Config.bEnableWlan) {
		return -1;
	}

	// Library initialized
	if (netAdhocctlInited)
	{
		// Valid Argument
		if (Memory::IsValidAddress(scanInfoAddr))
		{
			SceNetAdhocctlScanInfoEmu* sinfo = (SceNetAdhocctlScanInfoEmu*)Memory::GetPointer(scanInfoAddr);
			char grpName[ADHOCCTL_GROUPNAME_LEN + 1] = { 0 };
			memcpy(grpName, sinfo->group_name.data, ADHOCCTL_GROUPNAME_LEN); // For logging purpose, must not be truncated
			DEBUG_LOG(Log::sceNet, "sceNetAdhocctlJoin - Group: %s", grpName);

			// We can ignore minor connection process differences here
			// TODO: Adhoc Server may need to be changed to differentiate between Host/Create and Join, otherwise it can't support multiple Host using the same Group name, thus causing one of the Host to be confused being treated as Join.
			adhocctlCurrentMode = ADHOCCTL_MODE_NORMAL;
			adhocConnectionType = ADHOC_JOIN;
			return hleLogDebug(Log::sceNet, NetAdhocctl_Create(grpName), "");
		}

		// Invalid Argument
		return ERROR_NET_ADHOCCTL_INVALID_ARG;
	}

	// Uninitialized Library
	return ERROR_NET_ADHOCCTL_NOT_INITIALIZED;
}

int NetAdhocctl_CreateEnterGameMode(const char* group_name, int game_type, int num_members, u32 membersAddr, u32 timeout, int flag) {
	if (!netAdhocctlInited)
		return ERROR_NET_ADHOCCTL_NOT_INITIALIZED;

	if (!Memory::IsValidAddress(membersAddr))
		return ERROR_NET_ADHOCCTL_INVALID_ARG;

	if (game_type < ADHOCCTL_GAMETYPE_1A || game_type > ADHOCCTL_GAMETYPE_2A || num_members < 2 || num_members > 16 || (game_type == ADHOCCTL_GAMETYPE_1A && num_members > 4))
		return ERROR_NET_ADHOCCTL_INVALID_ARG;

	deleteAllGMB();
	gameModePeerPorts.clear();

	SceNetEtherAddr* addrs = PSPPointer<SceNetEtherAddr>::Create(membersAddr); // List of participating MAC addresses (started from host)
	for (int i = 0; i < num_members; i++) {
		requiredGameModeMacs.push_back(*addrs);
		DEBUG_LOG(Log::sceNet, "GameMode macAddress#%d=%s", i, mac2str(addrs).c_str());
		addrs++;
	}
	// Add local MAC (Host) first
	SceNetEtherAddr localMac;
	getLocalMac(&localMac);
	gameModeMacs.push_back(localMac);

	// FIXME: There seems to be an internal Adhocctl Handler on official prx (running on "SceNetAdhocctl" thread) that will try to sync GameMode timings, by using blocking PTP socket:
	// 1). PtpListen (srcMacAddress=0x09F20CB4, srcPort=0x8001, bufSize=0x2000, retryDelay=0x30D40, retryCount=0x33, queue=0x1, unk1=0x0)
	// 2). PtpAccpet (peerMacAddr=0x09FE2020, peerPortAddr=0x09FE2010, timeout=0x765BB0, nonblock=0x0) - probably for each clients
	// 3). PtpSend (data=0x09F20E18, dataSizeAddr=0x09FE2094, timeout=0x627EDA, nonblock=0x0) - not sure what kind of data nor the size (more than 6 bytes)
	// 4). PtpFlush (timeout=0x2DC6C0, nonblock=0x0)
	// 5 & 6). PtpClose (accepted socket & listen socket)
	// When timeout reached, notify user-defined Adhocctl Handlers with ERROR event (ERROR_NET_ADHOC_TIMEOUT) instead of GAMEMODE event

	// We have to wait for all the MACs to have joined to go into CONNECTED state
	adhocctlCurrentMode = ADHOCCTL_MODE_GAMEMODE;
	adhocConnectionType = ADHOC_CREATE;
	netAdhocGameModeEntered = true;
	netAdhocEnterGameModeTimeout = timeout;
	return NetAdhocctl_Create(group_name);
}

/**
* Connect to the Adhoc control game mode (as a host)
*
* @param group_name - The name of the connection (maximum 8 alphanumeric characters).
* @param game_type - Pass 1.
* @param num_members - The total number of players (including the host).
* @param membersmacAddr - A pointer to a list of the participating mac addresses, host first, then clients.
* @param timeout - Timeout in microseconds.
* @param flag - pass 0.
*
* @return 0 on success, < 0 on error.
*/
static int sceNetAdhocctlCreateEnterGameMode(const char * group_name, int game_type, int num_members, u32 membersAddr, int timeout, int flag) {
	char grpName[ADHOCCTL_GROUPNAME_LEN + 1] = { 0 };
	if (group_name)
		memcpy(grpName, group_name, ADHOCCTL_GROUPNAME_LEN); // For logging purpose, must not be truncated
	WARN_LOG_REPORT_ONCE(sceNetAdhocctlCreateEnterGameMode, Log::sceNet, "UNTESTED sceNetAdhocctlCreateEnterGameMode(%s, %i, %i, %08x, %i, %i) at %08x", grpName, game_type, num_members, membersAddr, timeout, flag, currentMIPS->pc);

	return hleLogDebug(Log::sceNet, NetAdhocctl_CreateEnterGameMode(group_name, game_type, num_members, membersAddr, timeout, flag), "");
}

/**
* Connect to the Adhoc control game mode (as a client)
*
* @param group_name - The name of the connection (maximum 8 alphanumeric characters).
* @param hostmacAddr - The mac address of the host.
* @param timeout - Timeout in microseconds.
* @param flag - pass 0.
*
* @return 0 on success, < 0 on error.
*/
static int sceNetAdhocctlJoinEnterGameMode(const char * group_name, const char *hostMac, int timeout, int flag) {
	char grpName[ADHOCCTL_GROUPNAME_LEN + 1] = { 0 };
	if (group_name)
		memcpy(grpName, group_name, ADHOCCTL_GROUPNAME_LEN); // For logging purpose, must not be truncated
	WARN_LOG_REPORT_ONCE(sceNetAdhocctlJoinEnterGameMode, Log::sceNet, "UNTESTED sceNetAdhocctlJoinEnterGameMode(%s, %s, %i, %i) at %08x", grpName, mac2str((SceNetEtherAddr*)hostMac).c_str(), timeout, flag, currentMIPS->pc);

	if (!netAdhocctlInited)
		return hleLogError(Log::sceNet, ERROR_NET_ADHOCCTL_NOT_INITIALIZED, "not initialized");

	if (!hostMac)
		return hleLogError(Log::sceNet, ERROR_NET_ADHOCCTL_INVALID_ARG, "invalid arg");

	deleteAllGMB();

	// Add host mac first
	gameModeMacs.push_back(*(SceNetEtherAddr*)hostMac);

	// FIXME: There seems to be an internal Adhocctl Handler on official prx (running on "SceNetAdhocctl" thread) that will try to sync GameMode timings, by using blocking PTP socket:
	// 1). PtpOpen (srcMacAddress=0x09FE2080, srcPort=0x8001, destMacAddress=0x09F20CB4, destPort=0x8001, bufSize=0x2000, retryDelay=0x30D40, retryCount=0x33, unk1=0x0)
	// 2). PtpConnect (timeout=0x874CAC, nonblock=0x0) - to host/creator
	// 3). PtpRecv (data=0x09F20E18, dataSizeAddr=0x09FE2044, timeout=0x647553, nonblock=0x0) - repeated until data fully received with data address/offset adjusted (increased) and timeout adjusted (decreased), probably also adjusted data size (decreased) on each call
	// 4). PtpClose
	// When timeout reached, notify user-defined Adhocctl Handlers with ERROR event (ERROR_NET_ADHOC_TIMEOUT) instead of GAMEMODE event

	adhocctlCurrentMode = ADHOCCTL_MODE_GAMEMODE;
	adhocConnectionType = ADHOC_JOIN;
	netAdhocGameModeEntered = true;
	netAdhocEnterGameModeTimeout = timeout;
	return hleLogDebug(Log::sceNet, NetAdhocctl_Create(group_name), "");
}

/**
* Create and Join a GameMode Network as Host (with Minimum Peer Check)
* @param group_name Virtual Network Name
* @param game_type Network Type (1A, 1B, 2A)
* @param min_members Minimum Number of Peers
* @param num_members Total Number of Peers (including Host)
* @param members MAC Address List of Peers (own MAC at Index 0)
* @param timeout Timeout Value (in Microseconds)
* @param flag Unused Bitflags
* @return 0 on success or... ADHOCCTL_NOT_INITIALIZED, ADHOCCTL_INVALID_ARG, ADHOCCTL_BUSY, ADHOCCTL_CHANNEL_NOT_AVAILABLE
*/
int sceNetAdhocctlCreateEnterGameModeMin(const char *group_name, int game_type, int min_members, int num_members, u32 membersAddr, u32 timeout, int flag) {
	char grpName[ADHOCCTL_GROUPNAME_LEN + 1] = { 0 };
	if (group_name)
		memcpy(grpName, group_name, ADHOCCTL_GROUPNAME_LEN); // For logging purpose, must not be truncated
	WARN_LOG_REPORT_ONCE(sceNetAdhocctlCreateEnterGameModeMin, Log::sceNet, "UNTESTED sceNetAdhocctlCreateEnterGameModeMin(%s, %i, %i, %i, %08x, %d, %i) at %08x", grpName, game_type, min_members, num_members, membersAddr, timeout, flag, currentMIPS->pc);
	// We don't really need the Minimum User Check
	return hleLogDebug(Log::sceNet, NetAdhocctl_CreateEnterGameMode(group_name, game_type, num_members, membersAddr, timeout, flag), "");
}

int NetAdhoc_Term() {
	// Since Adhocctl & AdhocMatching uses Sockets & Threads we should terminate them also to release their resources
	if (netAdhocMatchingInited) 
		NetAdhocMatching_Term();
	if (netAdhocctlInited)
		NetAdhocctl_Term();

	// Library is initialized
	if (netAdhocInited) {
		// Delete GameMode Buffers
		deleteAllGMB();

		// Delete Adhoc Sockets
		deleteAllAdhocSockets();

		// Terminate Internet Library
		//sceNetInetTerm();

		// Unload Internet Modules (Just keep it in memory... unloading crashes?!)
		// if (_manage_modules != 0) sceUtilityUnloadModule(PSP_MODULE_NET_INET);
		// Library shutdown

		netAdhocInited = false;
		//return hleLogSuccessInfoI(Log::sceNet, 0);
	}
	/*else {
		// TODO: Reportedly returns SCE_KERNEL_ERROR_LWMUTEX_NOT_FOUND in some cases?
		// Only seen returning 0 in tests.
		return hleLogWarning(Log::sceNet, 0, "already uninitialized");
	}*/

	return 0;
}

int sceNetAdhocTerm() {
	// WLAN might be disabled in the middle of successfull multiplayer, but we still need to cleanup all the sockets right?
	int retval = NetAdhoc_Term();

	hleEatMicro(adhocDefaultDelay);
	return hleLogSuccessInfoI(Log::sceNet, retval);
}

static int sceNetAdhocGetPdpStat(u32 structSize, u32 structAddr) {
	VERBOSE_LOG(Log::sceNet, "sceNetAdhocGetPdpStat(%08x, %08x) at %08x", structSize, structAddr, currentMIPS->pc);
	
	// Library is initialized
	if (netAdhocInited)
	{
		s32_le *buflen = NULL;
		if (Memory::IsValidAddress(structSize)) buflen = (s32_le *)Memory::GetPointer(structSize);
		SceNetAdhocPdpStat *buf = NULL;
		if (Memory::IsValidAddress(structAddr)) buf = (SceNetAdhocPdpStat *)Memory::GetPointer(structAddr);

		// Socket Count
		int socketcount = getPDPSocketCount();

		// Length Returner Mode
		if (buflen != NULL && buf == NULL)
		{
			// Return Required Size
			*buflen = sizeof(SceNetAdhocPdpStat) * socketcount;
			VERBOSE_LOG(Log::sceNet, "Stat PDP Socket Count: %d", socketcount);

			// Success
			return 0;
		}

		// Status Returner Mode
		else if (buflen != NULL && buf != NULL)
		{
			// Figure out how many Sockets we will return
			int count = *buflen / sizeof(SceNetAdhocPdpStat);
			if (count > socketcount) count = socketcount;

			// Copy Counter
			int i = 0;

			// Iterate Translation Table
			for (int j = 0; j < MAX_SOCKET && i < count; j++)
			{
				// Valid Socket Entry
				auto sock = adhocSockets[j];
				if (sock != NULL && sock->type == SOCK_PDP) {
					// Set available bytes to be received. With FIONREAD There might be ghosting 1 byte in recv buffer when remote peer's socket got closed (ie. Warriors Orochi 2) Attempting to recv this ghost 1 byte will result to socket error 10054 (may need to disable SIO_UDP_CONNRESET error)
					// It seems real PSP respecting the socket buffer size arg, so we may need to cap the value up to the buffer size arg since we use larger buffer, for PDP/UDP the total size must not contains partial/truncated message to avoid data loss.
					// TODO: We may need to manage PDP messages ourself by reading each msg 1-by-1 and moving it to our internal buffer(msg array) in order to calculate the correct messages size that can fit into buffer size when there are more than 1 messages in the recv buffer (simulate FIONREAD)
					sock->data.pdp.rcv_sb_cc = getAvailToRecv(sock->data.pdp.id, sock->buffer_size);
					// There might be a possibility for the data to be taken by the OS, thus FIONREAD returns 0, but can be Received
					if (sock->data.pdp.rcv_sb_cc == 0) {
						// Let's try to peek the data size
						// TODO: May need to filter out packets from an IP that can't be translated to MAC address
						struct sockaddr_in sin;
						socklen_t sinlen;
						sinlen = sizeof(sin);
						memset(&sin, 0, sinlen);
						int received = recvfrom(sock->data.pdp.id, dummyPeekBuf64k, std::min((u32)dummyPeekBuf64kSize, sock->buffer_size), MSG_PEEK | MSG_NOSIGNAL, (struct sockaddr*)&sin, &sinlen);
						if (received > 0)
							sock->data.pdp.rcv_sb_cc = received;
					}

					// Copy Socket Data from Internal Memory
					memcpy(&buf[i], &sock->data.pdp, sizeof(SceNetAdhocPdpStat));

					// Fix Client View Socket ID
					buf[i].id = j + 1;

					// Write End of List Reference
					buf[i].next = 0;

					// Link Previous Element
					if (i > 0) 
						buf[i - 1].next = structAddr + (i * sizeof(SceNetAdhocPdpStat));

					VERBOSE_LOG(Log::sceNet, "Stat PDP Socket Id: %d (%d), LPort: %d, RecvSbCC: %d", buf[i].id, sock->data.pdp.id, buf[i].lport, buf[i].rcv_sb_cc);

					// Increment Counter
					i++;
				}
			}

			// Update Buffer Length
			*buflen = i * sizeof(SceNetAdhocPdpStat);

			hleEatMicro(50); // Not sure how long it supposed to take
			// Success
			return 0;
		}

		// Invalid Arguments
		return hleLogSuccessVerboseX(Log::sceNet, ERROR_NET_ADHOC_INVALID_ARG, "invalid arg, at %08x", currentMIPS->pc);
	}

	// Library is uninitialized
	return hleLogSuccessVerboseX(Log::sceNet, ERROR_NET_ADHOC_NOT_INITIALIZED, "not initialized, at %08x", currentMIPS->pc);
}


/**
 * Adhoc Emulator PTP Socket List Getter
 * @param buflen IN: Length of Buffer in Bytes OUT: Required Length of Buffer in Bytes
 * @param buf PTP Socket List Buffer (can be NULL if you wish to receive Required Length)
 * @return 0 on success or... ADHOC_INVALID_ARG, ADHOC_NOT_INITIALIZED
 */
static int sceNetAdhocGetPtpStat(u32 structSize, u32 structAddr) {
	// Spams a lot 
	VERBOSE_LOG(Log::sceNet,"sceNetAdhocGetPtpStat(%08x, %08x) at %08x",structSize,structAddr,currentMIPS->pc);

	s32_le *buflen = NULL;
	if (Memory::IsValidAddress(structSize)) buflen = (s32_le *)Memory::GetPointer(structSize);
	SceNetAdhocPtpStat *buf = NULL;
	if (Memory::IsValidAddress(structAddr)) buf = (SceNetAdhocPtpStat *)Memory::GetPointer(structAddr);

	// Library is initialized
	if (netAdhocInited) {
		// Socket Count
		int socketcount = getPTPSocketCount();

		// Length Returner Mode
		if (buflen != NULL && buf == NULL) {
			// Return Required Size
			*buflen = sizeof(SceNetAdhocPtpStat) * socketcount;
			VERBOSE_LOG(Log::sceNet, "Stat PTP Socket Count: %d", socketcount);
			
			// Success
			return 0;
		}
		
		// Status Returner Mode
		else if (buflen != NULL && buf != NULL) {
			// Figure out how many Sockets we will return
			int count = *buflen / sizeof(SceNetAdhocPtpStat);
			if (count > socketcount) count = socketcount;
			
			// Copy Counter
			int i = 0;
			
			// Iterate Sockets
			for (int j = 0; j < MAX_SOCKET && i < count; j++) {
				// Valid Socket Entry
				auto sock = adhocSockets[j];
				if ( sock != NULL && sock->type == SOCK_PTP) {
					// Update connection state. 
					// GvG Next Plus relies on GetPtpStat to determine if Connection has been Established or not, but should not be updated too long for GvG to work, and should not be updated too fast(need to be 1 frame after PollSocket checking for ADHOC_EV_CONNECT) for Bleach Heat the Soul 7 to work properly.
					if ((sock->data.ptp.state == ADHOC_PTP_STATE_SYN_SENT || sock->data.ptp.state == ADHOC_PTP_STATE_SYN_RCVD) && (static_cast<s64>(CoreTiming::GetGlobalTimeUsScaled() - sock->lastAttempt) > 33333/*sock->retry_interval*/)) {
						// FIXME: May be we should poll all of them together on a single poll call instead of each socket separately?
						if (IsSocketReady(sock->data.ptp.id, true, true) > 0) {
							struct sockaddr_in sin;
							socklen_t sinlen = sizeof(sin);
							memset(&sin, 0, sinlen);
							// Ensure that the connection really established or not, since "select" alone can't accurately detects it
							if (getpeername(sock->data.ptp.id, (struct sockaddr*)&sin, &sinlen) != SOCKET_ERROR) {
								sock->data.ptp.state = ADHOC_PTP_STATE_ESTABLISHED;
							}
						}
					}

					// Set available bytes to be received
					sock->data.ptp.rcv_sb_cc = getAvailToRecv(sock->data.ptp.id);
					// It seems real PSP respecting the socket buffer size arg, so we may need to cap the value to the buffer size arg since we use larger buffer
					sock->data.ptp.rcv_sb_cc = std::min(sock->data.ptp.rcv_sb_cc, (u32_le)sock->buffer_size);
					// There might be a possibility for the data to be taken by the OS, thus FIONREAD returns 0, but can be Received
					if (sock->data.ptp.rcv_sb_cc == 0) {
						// Let's try to peek the data size
						int received = recv(sock->data.ptp.id, dummyPeekBuf64k, std::min((u32)dummyPeekBuf64kSize, sock->buffer_size), MSG_PEEK | MSG_NOSIGNAL);
						if (received > 0)
							sock->data.ptp.rcv_sb_cc = received;
					}

					// Copy Socket Data from internal Memory
					memcpy(&buf[i], &sock->data.ptp, sizeof(SceNetAdhocPtpStat));
					
					// Fix Client View Socket ID
					buf[i].id = j + 1;

					// Write End of List Reference
					buf[i].next = 0;
					
					// Link previous Element to this one
					if (i > 0)
						buf[i - 1].next = structAddr + (i * sizeof(SceNetAdhocPtpStat));

					VERBOSE_LOG(Log::sceNet, "Stat PTP Socket Id: %d (%d), LPort: %d, RecvSbCC: %d, State: %d", buf[i].id, sock->data.ptp.id, buf[i].lport, buf[i].rcv_sb_cc, buf[i].state);
					
					// Increment Counter
					i++;
				}
			}
			
			// Update Buffer Length
			*buflen = i * sizeof(SceNetAdhocPtpStat);
			
			hleEatMicro(50); // Not sure how long it takes, since GetPtpStat didn't get logged when using prx files on JPCSP
			// Success
			return 0;
		}
		
		// Invalid Arguments
		return hleLogSuccessVerboseX(Log::sceNet, ERROR_NET_ADHOC_INVALID_ARG, "invalid arg, at %08x", currentMIPS->pc);
	}
	
	// Library is uninitialized
	return hleLogSuccessVerboseX(Log::sceNet, ERROR_NET_ADHOC_NOT_INITIALIZED, "not initialized, at %08x", currentMIPS->pc);
}


int RecreatePtpSocket(int ptpId) {
	auto sock = adhocSockets[ptpId - 1];
	if (!sock) {
		return ERROR_NET_ADHOC_SOCKET_ID_NOT_AVAIL;
	}

	// Close old socket
	struct linger sl {};
	sl.l_onoff = 1;		// non-zero value enables linger option in kernel
	sl.l_linger = 0;	// timeout interval in seconds
	setsockopt(sock->data.ptp.id, SOL_SOCKET, SO_LINGER, (const char*)&sl, sizeof(sl));
	closesocket(sock->data.ptp.id);

	// Create a new socket
	int tcpsocket = socket(AF_INET, SOCK_STREAM, IPPROTO_TCP);

	// Valid Socket produced
	if (tcpsocket < 0)
		return ERROR_NET_ADHOC_SOCKET_ID_NOT_AVAIL;

	// Update posix socket fd
	sock->data.ptp.id = tcpsocket;

	// Change socket MSS
	setSockMSS(tcpsocket, PSP_ADHOC_PTP_MSS);

	// Change socket buffer size to be consistent on all platforms.
	setSockBufferSize(tcpsocket, SO_SNDBUF, sock->buffer_size * 5); //PSP_ADHOC_PTP_MSS
	setSockBufferSize(tcpsocket, SO_RCVBUF, sock->buffer_size * 10); //PSP_ADHOC_PTP_MSS*10

	// Enable KeepAlive
	setSockKeepAlive(tcpsocket, true, sock->retry_interval / 1000000L, sock->retry_count);

	// Ignore SIGPIPE when supported (ie. BSD/MacOS)
	setSockNoSIGPIPE(tcpsocket, 1);

	// Enable Port Re-use
	setSockReuseAddrPort(tcpsocket);

	// Apply Default Send Timeout Settings to Socket
	setSockTimeout(tcpsocket, SO_SNDTIMEO, sock->retry_interval);

	// Disable Nagle Algo to send immediately. Or may be we shouldn't disable Nagle since there is PtpFlush function?
	setSockNoDelay(tcpsocket, 1);

	// Binding Information for local Port
	struct sockaddr_in addr {};
	// addr.sin_len = sizeof(addr);
	addr.sin_family = AF_INET;
	addr.sin_addr.s_addr = INADDR_ANY;
	if (isLocalServer) {
		getLocalIp(&addr);
	}
	uint16_t requestedport = static_cast<int>(sock->data.ptp.lport + static_cast<int>(portOffset));
	// Avoid getting random port due to port offset when original port wasn't 0 (ie. original_port + port_offset = 65536 = 0)
	if (requestedport == 0 && sock->data.ptp.lport > 0)
		requestedport = 65535; // Hopefully it will be safe to default it to 65535 since there can't be more than one port that can bumped into 65536
	addr.sin_port = htons(requestedport);

	// Bound Socket to local Port
	if (bind(tcpsocket, (struct sockaddr*)&addr, sizeof(addr)) == SOCKET_ERROR) {
		ERROR_LOG(Log::sceNet, "RecreatePtpSocket(%i) - Socket error (%i) when binding port %u", ptpId, errno, ntohs(addr.sin_port));
	}
	else {
		// Update sport with the port assigned internal->lport = ntohs(local.sin_port)
		socklen_t len = sizeof(addr);
		if (getsockname(tcpsocket, (struct sockaddr*)&addr, &len) == 0) {
			uint16_t boundport = ntohs(addr.sin_port);
			if (sock->data.ptp.lport + static_cast<int>(portOffset) >= 65536 || static_cast<int>(boundport) - static_cast<int>(portOffset) <= 0)
				WARN_LOG(Log::sceNet, "RecreatePtpSocket(%i) - Wrapped Port Detected: Original(%d) -> Requested(%d), Bound(%d) -> BoundOriginal(%d)", ptpId, sock->data.ptp.lport, requestedport, boundport, boundport - portOffset);
			u16 newlport = boundport - portOffset;
			if (newlport != sock->data.ptp.lport) {
				WARN_LOG(Log::sceNet, "RecreatePtpSocket(%i) - Old and New LPort is different! The port may need to be reforwarded", ptpId);
				if (!sock->isClient)
					UPnP_Add(IP_PROTOCOL_TCP, isOriPort ? newlport : newlport + portOffset, newlport + portOffset);
			}
			sock->data.ptp.lport = newlport;
		}
		else {
			WARN_LOG(Log::sceNet, "RecreatePtpSocket(%i): getsockname error %i", ptpId, errno);
		}
	}

	// Switch to non-blocking for further usage
	changeBlockingMode(tcpsocket, 1);

	return 0;
}

/**
 * Adhoc Emulator PTP Active Socket Creator
 * @param saddr Local MAC (Unused)
 * @param sport Local Binding Port
 * @param daddr Target MAC
 * @param dport Target Port
 * @param bufsize Socket Buffer Size
 * @param rexmt_int Retransmit Interval (in Microseconds)
 * @param rexmt_cnt Retransmit Count
 * @param flag Bitflags (Unused)
 * @return Socket ID > 0 on success or... ADHOC_NOT_INITIALIZED, ADHOC_INVALID_ARG, ADHOC_INVALID_ADDR, ADHOC_INVALID_PORT
 */
static int sceNetAdhocPtpOpen(const char *srcmac, int sport, const char *dstmac, int dport, int bufsize, int rexmt_int, int rexmt_cnt, int flag) {
	INFO_LOG(Log::sceNet, "sceNetAdhocPtpOpen(%s, %d, %s, %d, %d, %d, %d, %d) at %08x", mac2str((SceNetEtherAddr*)srcmac).c_str(), sport, mac2str((SceNetEtherAddr*)dstmac).c_str(),dport,bufsize, rexmt_int, rexmt_cnt, flag, currentMIPS->pc);
	if (!g_Config.bEnableWlan) {
		return -1;
	}
	SceNetEtherAddr* saddr = (SceNetEtherAddr*)srcmac;
	SceNetEtherAddr* daddr = (SceNetEtherAddr*)dstmac;
	bool isClient = false;
	// Library is initialized
	if (netAdhocInited) {
		// Some games (ie. DBZ Shin Budokai 2) might be getting the saddr/srcmac content from SaveState and causing problems if current MAC is different :( So we try to fix it here
		if (saddr != NULL) {
			getLocalMac(saddr);
		}
		// Valid Addresses. FIXME: MAC only valid after successful attempt to Create/Connect/Join a Group? (ie. adhocctlCurrentMode != ADHOCCTL_MODE_NONE)
		if ((adhocctlCurrentMode != ADHOCCTL_MODE_NONE) && saddr != NULL && isLocalMAC(saddr) && daddr != NULL && !isBroadcastMAC(daddr) && !isZeroMAC(daddr)) {
			// Dissidia 012 will try to reOpen the port without Closing the old one first when PtpConnect failed to try again.
			if (isPTPPortInUse(sport, false, daddr, dport)) {
				// FIXME: When PORT_IN_USE error occured it seems the index to the socket id also increased, which means it tries to create & bind the socket first and then closes it due to failed to bind
				return hleLogDebug(Log::sceNet, ERROR_NET_ADHOC_PORT_IN_USE, "port in use");
			}

			// Random Port required
			if (sport == 0) {
				isClient = true;
				//sport 0 should be shifted back to 0 when using offset Phantasy Star Portable 2 use this
				sport = -static_cast<int>(portOffset);
			}
			
			// Valid Arguments
			if (bufsize > 0 && rexmt_int > 0 && rexmt_cnt > 0) {
				// Create Infrastructure Socket
				int tcpsocket = socket(AF_INET, SOCK_STREAM, IPPROTO_TCP);

				// Valid Socket produced
				if (tcpsocket > 0) {
					// Change socket MSS
					setSockMSS(tcpsocket, PSP_ADHOC_PTP_MSS);

					// Change socket buffer size to be consistent on all platforms.
					setSockBufferSize(tcpsocket, SO_SNDBUF, bufsize*5); //PSP_ADHOC_PTP_MSS
					setSockBufferSize(tcpsocket, SO_RCVBUF, bufsize*10); //PSP_ADHOC_PTP_MSS*10

					// Enable KeepAlive
					setSockKeepAlive(tcpsocket, true, rexmt_int / 1000000L, rexmt_cnt);

					// Ignore SIGPIPE when supported (ie. BSD/MacOS)
					setSockNoSIGPIPE(tcpsocket, 1);

					// Enable Port Re-use
					setSockReuseAddrPort(tcpsocket);

					// Apply Default Send Timeout Settings to Socket
					setSockTimeout(tcpsocket, SO_SNDTIMEO, rexmt_int);

					// Disable Nagle Algo to send immediately. Or may be we shouldn't disable Nagle since there is PtpFlush function?
					setSockNoDelay(tcpsocket, 1);

					// Binding Information for local Port
					struct sockaddr_in addr {};
					// addr.sin_len = sizeof(addr);
					addr.sin_family = AF_INET;
					addr.sin_addr.s_addr = INADDR_ANY;
					if (isLocalServer) {
						getLocalIp(&addr);
					}
					uint16_t requestedport = static_cast<int>(sport + static_cast<int>(portOffset));
					// Avoid getting random port due to port offset when original port wasn't 0 (ie. original_port + port_offset = 65536 = 0)
					if (requestedport == 0 && sport > 0)
						requestedport = 65535; // Hopefully it will be safe to default it to 65535 since there can't be more than one port that can bumped into 65536
					// Show a warning about privileged ports
					if (requestedport != 0 && requestedport < 1024) {
						WARN_LOG(Log::sceNet, "sceNetAdhocPtpOpen - Ports below 1024(ie. %hu) may require Admin Privileges", requestedport);
					}
					addr.sin_port = htons(requestedport);

					// Bound Socket to local Port
					if (bind(tcpsocket, (struct sockaddr*)&addr, sizeof(addr)) == 0) {
						// Update sport with the port assigned internal->lport = ntohs(local.sin_port)
						socklen_t len = sizeof(addr);
						if (getsockname(tcpsocket, (struct sockaddr*)&addr, &len) == 0) {
							uint16_t boundport = ntohs(addr.sin_port);
							if (sport + static_cast<int>(portOffset) >= 65536 || static_cast<int>(boundport) - static_cast<int>(portOffset) <= 0)
								WARN_LOG(Log::sceNet, "sceNetAdhocPtpOpen - Wrapped Port Detected: Original(%d) -> Requested(%d), Bound(%d) -> BoundOriginal(%d)", sport, requestedport, boundport, boundport - portOffset);
							sport = boundport - portOffset;
						}

						// Allocate Memory
						AdhocSocket* internal = (AdhocSocket*)malloc(sizeof(AdhocSocket));

						// Allocated Memory
						if (internal != NULL) {
							// Find Free Translator ID
							// FIXME: We should probably use an increasing index instead of looking for an empty slot from beginning if we want to simulate a real socket id
							int i = 0;
							for (; i < MAX_SOCKET; i++) if (adhocSockets[i] == NULL) break;

							// Found Free Translator ID
							if (i < MAX_SOCKET) {
								// Clear Memory
								memset(internal, 0, sizeof(AdhocSocket));

								// Socket Type
								internal->type = SOCK_PTP;
								internal->retry_interval = rexmt_int;
								internal->retry_count = rexmt_cnt;
								internal->nonblocking = flag;
								internal->buffer_size = bufsize;
								internal->isClient = isClient;

								// Copy Infrastructure Socket ID
								internal->data.ptp.id = tcpsocket;

								// Copy Address & Port Information
								internal->data.ptp.laddr = *saddr;
								internal->data.ptp.paddr = *daddr;
								internal->data.ptp.lport = sport;
								internal->data.ptp.pport = dport;

								// Link PTP Socket
								adhocSockets[i] = internal;

								// Add Port Forward to Router. We may not even need to forward this local port, since PtpOpen usually have port 0 (any port) as source port and followed by PtpConnect (which mean acting as Client), right?
								//sceNetPortOpen("TCP", sport);
								if (!isClient)
									UPnP_Add(IP_PROTOCOL_TCP, isOriPort ? sport : sport + portOffset, sport + portOffset); 

								// Switch to non-blocking for futher usage
								changeBlockingMode(tcpsocket, 1);

								// Initiate PtpConnect (ie. The Warrior seems to try to PtpSend right after PtpOpen without trying to PtpConnect first)
								// TODO: Need to handle ECONNREFUSED better on non-Windows, if there are games that never called PtpConnect and only relies on [blocking?] PtpOpen to get connected
								NetAdhocPtp_Connect(i + 1, rexmt_int, 1, false);

								// Workaround to give some time to get connected before returning from PtpOpen over high latency
								if (g_Config.bForcedFirstConnect && internal->attemptCount == 1)
									hleDelayResult(i + 1, "delayed ptpopen", rexmt_int);

								// Return PTP Socket id
								INFO_LOG(Log::sceNet, "sceNetAdhocPtpOpen - PSP Socket id: %i, Host Socket id: %i", i + 1, tcpsocket);
								return i + 1;
							}

							// Free Memory
							free(internal);
						}
					}
					else {
						ERROR_LOG(Log::sceNet, "Socket error (%i) when binding port %u", errno, ntohs(addr.sin_port));
						auto n = GetI18NCategory(I18NCat::NETWORKING);
						g_OSD.Show(OSDType::MESSAGE_ERROR, std::string(n->T("Failed to Bind Port")) + " " + std::to_string(sport + portOffset) + "\n" + std::string(n->T("Please change your Port Offset")));
					}

					// Close Socket
					closesocket(tcpsocket);

					// Port not available (exclusively in use?)
					return hleLogDebug(Log::sceNet, ERROR_NET_ADHOC_PORT_NOT_AVAIL, "port not available"); // ERROR_NET_ADHOC_PORT_IN_USE; // ERROR_NET_ADHOC_INVALID_PORT;
				}
			}

			// Invalid Arguments
			return hleLogDebug(Log::sceNet, ERROR_NET_ADHOC_INVALID_ARG, "invalid arg");
		}
		
		// Invalid Addresses
		return hleLogDebug(Log::sceNet, ERROR_NET_ADHOC_INVALID_ADDR, "invalid address"); // ERROR_NET_ADHOC_INVALID_ARG;
	}
	
	// Library is uninitialized
	return hleLogDebug(Log::sceNet, ERROR_NET_ADHOC_NOT_INITIALIZED, "adhoc not initialized");
}

// On a POSIX accept, returned socket may inherits properties from the listening socket, does PtpAccept also have similar behavior?
int AcceptPtpSocket(int ptpId, int newsocket, sockaddr_in& peeraddr, SceNetEtherAddr* addr, u16_le* port) {
	// Cast Socket
	auto socket = adhocSockets[ptpId - 1];
	auto& ptpsocket = socket->data.ptp;

	// Ignore SIGPIPE when supported (ie. BSD/MacOS)
	setSockNoSIGPIPE(newsocket, 1);

	// Enable Port Re-use
	setSockReuseAddrPort(newsocket);

	// Disable Nagle Algo to send immediately. Or may be we shouldn't disable Nagle since there is PtpFlush function?
	setSockNoDelay(newsocket, 1);

	// Local Address Information
	struct sockaddr_in local;
	memset(&local, 0, sizeof(local));
	socklen_t locallen = sizeof(local);

	// Grab Local Address
	if (getsockname(newsocket, (struct sockaddr*)&local, &locallen) == 0) {
		// Peer MAC
		SceNetEtherAddr mac;

		// Find Peer MAC
		if (resolveIP(peeraddr.sin_addr.s_addr, &mac)) {
			// Allocate Memory
			AdhocSocket* internal = (AdhocSocket*)malloc(sizeof(AdhocSocket));

			// Allocated Memory
			if (internal != NULL) {
				// Find Free Translator ID
				// FIXME: We should probably use an increasing index instead of looking for an empty slot from beginning if we want to simulate a real socket id
				int i = 0;
				for (; i < MAX_SOCKET; i++) if (adhocSockets[i] == NULL) break;

				// Found Free Translator ID
				if (i < MAX_SOCKET) {
					// Clear Memory
					memset(internal, 0, sizeof(AdhocSocket));

					// Inherits some of Listening socket's properties
					// Socket Type
					internal->type = SOCK_PTP;
					internal->nonblocking = socket->nonblocking; 
					internal->attemptCount = 1; // Used to differentiate between closed state of disconnected socket and not connected yet.
					internal->retry_interval = socket->retry_interval;
					internal->retry_count = socket->retry_count;
					internal->isClient = true;

					// Enable KeepAlive
					setSockKeepAlive(newsocket, true, internal->retry_interval / 1000000L, internal->retry_count);

					// Copy Socket Descriptor to Structure
					internal->data.ptp.id = newsocket;

					// Change socket MSS
					setSockMSS(newsocket, PSP_ADHOC_PTP_MSS);

					// Set Default Buffer Size or inherit the size?
					internal->buffer_size = socket->buffer_size;
					setSockBufferSize(newsocket, SO_SNDBUF, internal->buffer_size*5); //PSP_ADHOC_PTP_MSS
					setSockBufferSize(newsocket, SO_RCVBUF, internal->buffer_size*10); //PSP_ADHOC_PTP_MSS*10

					// Copy Local Address Data to Structure
					getLocalMac(&internal->data.ptp.laddr);
					internal->data.ptp.lport = ntohs(local.sin_port) - portOffset;

					// Copy Peer Address Data to Structure
					internal->data.ptp.paddr = mac;
					internal->data.ptp.pport = ntohs(peeraddr.sin_port) - portOffset;

					// Set Connection State
					internal->data.ptp.state = ADHOC_PTP_STATE_ESTABLISHED;

					// Return Peer Address & Port Information
					if (addr != NULL) 
						*addr = internal->data.ptp.paddr;
					if (port != NULL) 
						*port = internal->data.ptp.pport;

					// Link PTP Socket
					adhocSockets[i] = internal;

					// Add Port Forward to Router. Or may be doesn't need to be forwarded since local port already accessible from outside if others were able to connect & get accepted at this point, right?
					//sceNetPortOpen("TCP", internal->lport);
					//g_PortManager.Add(IP_PROTOCOL_TCP, internal->lport + portOffset);

					// Switch to non-blocking for futher usage
					changeBlockingMode(newsocket, 1);

					INFO_LOG(Log::sceNet, "sceNetAdhocPtpAccept[%i->%i(%i):%u]: Established (%s:%u) - state: %d", ptpId, i + 1, newsocket, internal->data.ptp.lport, ip2str(peeraddr.sin_addr).c_str(), internal->data.ptp.pport, internal->data.ptp.state);

					// Return Socket
					return i + 1;
				}

				// Free Memory
				free(internal);
			}
		}
	}

	// Close Socket
	closesocket(newsocket);

	ERROR_LOG(Log::sceNet, "sceNetAdhocPtpAccept[%i]: Failed (Socket Closed)", ptpId);
	return -1;
}

/**
 * Adhoc Emulator PTP Connection Acceptor
 * @param id Socket File Descriptor
 * @param addr OUT: Peer MAC Address
 * @param port OUT: Peer Port
 * @param timeout Accept Timeout (in Microseconds)
 * @param flag Nonblocking Flag
 * @return Socket ID >= 0 on success or... ADHOC_NOT_INITIALIZED, ADHOC_INVALID_ARG, ADHOC_INVALID_SOCKET_ID, ADHOC_SOCKET_DELETED, ADHOC_SOCKET_ALERTED, ADHOC_SOCKET_ID_NOT_AVAIL, ADHOC_WOULD_BLOCK, ADHOC_TIMEOUT, ADHOC_NOT_LISTENED, ADHOC_THREAD_ABORTED, NET_INTERNAL
 */
static int sceNetAdhocPtpAccept(int id, u32 peerMacAddrPtr, u32 peerPortPtr, int timeout, int flag) {

	SceNetEtherAddr * addr = NULL;
	if (Memory::IsValidAddress(peerMacAddrPtr)) {
		addr = PSPPointer<SceNetEtherAddr>::Create(peerMacAddrPtr);
	}
	uint16_t * port = NULL; //
	if (Memory::IsValidAddress(peerPortPtr)) {
		port = (uint16_t *)Memory::GetPointer(peerPortPtr);
	}
	if (flag == 0) { // Prevent spamming Debug Log with retries of non-bocking socket
		DEBUG_LOG(Log::sceNet, "sceNetAdhocPtpAccept(%d, [%08x]=%s, [%08x]=%u, %d, %u) at %08x", id, peerMacAddrPtr, mac2str(addr).c_str(), peerPortPtr, port ? *port : -1, timeout, flag, currentMIPS->pc);
	} else {
		VERBOSE_LOG(Log::sceNet, "sceNetAdhocPtpAccept(%d, [%08x]=%s, [%08x]=%u, %d, %u) at %08x", id, peerMacAddrPtr, mac2str(addr).c_str(), peerPortPtr, port ? *port : -1, timeout, flag, currentMIPS->pc);
	}
	if (!g_Config.bEnableWlan) {
		return -1;
	}

	// Library is initialized
	if (netAdhocInited) {
		// TODO: Validate Arguments. GTA:VCS seems to use 0/null for the peerPortPtr, and Bomberman Panic Bomber is using null/0 on both peerMacAddrPtr & peerPortPtr, so i guess it's optional.
		if (true) { // FIXME: Not sure what kind of arguments considered as invalid (need to be tested on a homebrew), might be the flag?
			// Valid Socket
			if (id > 0 && id <= MAX_SOCKET && adhocSockets[id - 1] != NULL) {
				// Cast Socket
				auto socket = adhocSockets[id - 1];
				auto& ptpsocket = socket->data.ptp;
				socket->nonblocking = flag;

				if (socket->flags & ADHOC_F_ALERTACCEPT) {
					socket->alerted_flags |= ADHOC_F_ALERTACCEPT;

					return hleLogError(Log::sceNet, ERROR_NET_ADHOC_SOCKET_ALERTED, "socket alerted");
				}

				// Listener Socket
				if (ptpsocket.state == ADHOC_PTP_STATE_LISTEN) {
					hleEatMicro(50);
					// Address Information
					struct sockaddr_in peeraddr;
					memset(&peeraddr, 0, sizeof(peeraddr));
					socklen_t peeraddrlen = sizeof(peeraddr);
					int error;

					// Check if listening socket is ready to accept
					int newsocket = IsSocketReady(ptpsocket.id, true, false, &error);
					if (newsocket > 0) {
						// Accept Connection
						newsocket = accept(ptpsocket.id, (struct sockaddr*)&peeraddr, &peeraddrlen);
						error = errno;
					}

					if (newsocket == 0 || (newsocket == SOCKET_ERROR && (error == EAGAIN || error == EWOULDBLOCK))) {
						if (flag == 0) {
							// Simulate blocking behaviour with non-blocking socket
							u64 threadSocketId = ((u64)__KernelGetCurThread()) << 32 | ptpsocket.id;
							return WaitBlockingAdhocSocket(threadSocketId, PTP_ACCEPT, id, nullptr, nullptr, timeout, addr, port, "ptp accept");
						}
						// Prevent spamming Debug Log with retries of non-bocking socket
						else {
							VERBOSE_LOG(Log::sceNet, "sceNetAdhocPtpAccept[%i]: Socket Error (%i)", id, error);
						}
					}

					// Accepted New Connection
					if (newsocket > 0) {
						int newid = AcceptPtpSocket(id, newsocket, peeraddr, addr, port);
						if (newid >= 0)
							return newid;
					}

					// Action would block
					if (flag)
						return hleLogSuccessVerboseX(Log::sceNet, ERROR_NET_ADHOC_WOULD_BLOCK, "would block");

					// Timeout
					return hleLogSuccessVerboseX(Log::sceNet, ERROR_NET_ADHOC_TIMEOUT, "timeout");
				}

				// Client Socket
				return hleLogSuccessVerboseX(Log::sceNet, ERROR_NET_ADHOC_NOT_LISTENED, "not listened");
			}

			// Invalid Socket
			return hleLogSuccessVerboseX(Log::sceNet, ERROR_NET_ADHOC_INVALID_SOCKET_ID, "invalid socket id");
		}

		// Invalid Arguments
		return hleLogSuccessVerboseX(Log::sceNet, ERROR_NET_ADHOC_INVALID_ARG, "invalid arg");
	}
	
	// Library is uninitialized
	return hleLogSuccessVerboseX(Log::sceNet, ERROR_NET_ADHOC_NOT_INITIALIZED, "not initialized");
}

int NetAdhocPtp_Connect(int id, int timeout, int flag, bool allowForcedConnect) {
	// Library is initialized
	if (netAdhocInited)
	{
		// Valid Socket
		if (id > 0 && id <= MAX_SOCKET && adhocSockets[id - 1] != NULL) {
			// Cast Socket
			auto socket = adhocSockets[id - 1];
			auto& ptpsocket = socket->data.ptp;
			socket->nonblocking = flag;

			if (socket->flags & ADHOC_F_ALERTCONNECT) {
				socket->alerted_flags |= ADHOC_F_ALERTCONNECT;

				return hleLogError(Log::sceNet, ERROR_NET_ADHOC_SOCKET_ALERTED, "socket alerted");
			}

			// Phantasy Star Portable 2 will try to reconnect even when previous connect already success, so we should return success too if it's already connected
			if (ptpsocket.state == ADHOC_PTP_STATE_ESTABLISHED)
				return 0;

			// Valid Client Socket
			if (ptpsocket.state == ADHOC_PTP_STATE_CLOSED || ptpsocket.state == ADHOC_PTP_STATE_SYN_SENT) {
				hleEatMicro(50);
				// Target Address
				struct sockaddr_in sin;
				memset(&sin, 0, sizeof(sin));

				// Setup Target Address
				// sin.sin_len = sizeof(sin);
				sin.sin_family = AF_INET;
				sin.sin_port = htons(ptpsocket.pport + portOffset);
				u16 finalPortOffset;

				// Grab Peer IP
				if (resolveMAC(&ptpsocket.paddr, (uint32_t*)&sin.sin_addr.s_addr, &finalPortOffset)) {
					// Some games (ie. PSP2) might try to talk to it's self, not sure if they talked through WAN or LAN when using public Adhoc Server tho
					sin.sin_port = htons(ptpsocket.pport + finalPortOffset);

					// Connect Socket to Peer
					// NOTE: Based on what i read at stackoverflow, The First Non-blocking POSIX connect will always returns EAGAIN/EWOULDBLOCK because it returns without waiting for ACK/handshake, But GvG Next Plus is treating non-blocking PtpConnect just like blocking connect, May be on a real PSP the first non-blocking sceNetAdhocPtpConnect can be successfull?
					int connectresult = connect(ptpsocket.id, (struct sockaddr*)&sin, sizeof(sin));

					// Grab Error Code
					int errorcode = errno;

					if (connectresult == SOCKET_ERROR) {
						if (errorcode == EAGAIN || errorcode == EWOULDBLOCK || errorcode == EALREADY || errorcode == EISCONN)
							DEBUG_LOG(Log::sceNet, "sceNetAdhocPtpConnect[%i]: Socket Error (%i) to %s:%u", id, errorcode, ip2str(sin.sin_addr).c_str(), ptpsocket.pport);
						else
							ERROR_LOG(Log::sceNet, "sceNetAdhocPtpConnect[%i]: Socket Error (%i) to %s:%u", id, errorcode, ip2str(sin.sin_addr).c_str(), ptpsocket.pport);
					}

					// Instant Connection (Lucky!)
					if (connectresult != SOCKET_ERROR || errorcode == EISCONN) {
						socket->attemptCount++;
						socket->lastAttempt = CoreTiming::GetGlobalTimeUsScaled();
						socket->internalLastAttempt = socket->lastAttempt;
						// Set Connected State
						ptpsocket.state = ADHOC_PTP_STATE_ESTABLISHED;

						INFO_LOG(Log::sceNet, "sceNetAdhocPtpConnect[%i:%u]: Already Connected to %s:%u", id, ptpsocket.lport, ip2str(sin.sin_addr).c_str(), ptpsocket.pport);
						// Success
						return 0;
					}

					// Error handling
					else if (connectresult == SOCKET_ERROR) {
						// Connection in Progress, or
						// ECONNREFUSED = No connection could be made because the target device actively refused it (on Windows/Linux/Android), or no one listening on the remote address (on Linux/Android) thus should try to connect again later (treated similarly to ETIMEDOUT/ENETUNREACH).
						if (connectInProgress(errorcode) || errorcode == ECONNREFUSED) {
							if (connectInProgress(errorcode))
							{
								ptpsocket.state = ADHOC_PTP_STATE_SYN_SENT;
							}
							// On Windows you can call connect again using the same socket after ECONNREFUSED/ETIMEDOUT/ENETUNREACH error, but on non-Windows you'll need to recreate the socket first
							else {
								DEBUG_LOG(Log::sceNet, "sceNetAdhocPtpConnect[%i:%u]: Recreating Socket %i, errno = %i, state = %i, attempt = %i", id, ptpsocket.lport, ptpsocket.id, errorcode, ptpsocket.state, socket->attemptCount);
								if (RecreatePtpSocket(id) < 0) {
									WARN_LOG(Log::sceNet, "sceNetAdhocPtpConnect[%i:%u]: Failed to Recreate Socket", id, ptpsocket.lport);
								}
								ptpsocket.state = ADHOC_PTP_STATE_CLOSED;
							}
							socket->attemptCount++;
							socket->lastAttempt = CoreTiming::GetGlobalTimeUsScaled();
							socket->internalLastAttempt = socket->lastAttempt;
							// Blocking Mode
							// Workaround: Forcing first attempt to be blocking to prevent issue related to lobby or high latency networks. (can be useful for GvG Next Plus, Dissidia 012, and Fate Unlimited Codes)
							if (!flag || (allowForcedConnect && g_Config.bForcedFirstConnect && socket->attemptCount <= 1)) {
								// Simulate blocking behaviour with non-blocking socket
								u64 threadSocketId = ((u64)__KernelGetCurThread()) << 32 | ptpsocket.id;
								if (sendTargetPeers.find(threadSocketId) != sendTargetPeers.end()) {
									DEBUG_LOG(Log::sceNet, "sceNetAdhocPtpConnect[%i:%u]: Socket(%d) is Busy!", id, ptpsocket.lport, ptpsocket.id);
									return hleLogError(Log::sceNet, ERROR_NET_ADHOC_BUSY, "busy?");
								}

								AdhocSendTargets dest = { 0, {}, false };
								dest.peers.push_back({ sin.sin_addr.s_addr, ptpsocket.pport, finalPortOffset });
								sendTargetPeers[threadSocketId] = dest;
								return WaitBlockingAdhocSocket(threadSocketId, PTP_CONNECT, id, nullptr, nullptr, (flag) ? std::max((int)socket->retry_interval, timeout) : timeout, nullptr, nullptr, "ptp connect");
							}
							// NonBlocking Mode
							else {
								// Returning WOULD_BLOCK as Workaround for ERROR_NET_ADHOC_CONNECTION_REFUSED to be more cross-platform, since there is no way to simulate ERROR_NET_ADHOC_CONNECTION_REFUSED properly on Windows
								return hleLogDebug(Log::sceNet, ERROR_NET_ADHOC_WOULD_BLOCK, "would block");
							}
						}
					}
				}

				// Peer not found
				return hleLogDebug(Log::sceNet, ERROR_NET_ADHOC_INVALID_ADDR, "invalid address"); // ERROR_NET_ADHOC_WOULD_BLOCK / ERROR_NET_ADHOC_TIMEOUT
			}

			// Not a valid Client Socket
			return hleLogDebug(Log::sceNet, ERROR_NET_ADHOC_NOT_OPENED, "not opened");
		}

		// Invalid Socket
		return hleLogDebug(Log::sceNet, ERROR_NET_ADHOC_INVALID_SOCKET_ID, "invalid socket id");
	}

	// Library is uninitialized
	return hleLogDebug(Log::sceNet, ERROR_NET_ADHOC_NOT_INITIALIZED, "not initialized");
}

/**
 * Adhoc Emulator PTP Connection Opener
 * @param id Socket File Descriptor
 * @param timeout Connect Timeout (in Microseconds)
 * @param flag Nonblocking Flag
 * @return 0 on success or... ADHOC_NOT_INITIALIZED, ADHOC_INVALID_ARG, ADHOC_INVALID_SOCKET_ID, ADHOC_SOCKET_DELETED, ADHOC_CONNECTION_REFUSED, ADHOC_SOCKET_ALERTED, ADHOC_WOULD_BLOCK, ADHOC_TIMEOUT, ADHOC_NOT_OPENED, ADHOC_THREAD_ABORTED, NET_INTERNAL
 */
static int sceNetAdhocPtpConnect(int id, int timeout, int flag) {
	INFO_LOG(Log::sceNet, "sceNetAdhocPtpConnect(%i, %i, %i) at %08x", id, timeout, flag, currentMIPS->pc);
	if (!g_Config.bEnableWlan) {
		return -1;
	}

	return NetAdhocPtp_Connect(id, timeout, flag);
}

int NetAdhocPtp_Close(int id, int unknown) {
	// Library is initialized
	if (netAdhocInited) {
		// Valid Arguments
		if (id > 0 && id <= MAX_SOCKET) {
			// Cast Socket
			auto socket = adhocSockets[id - 1];

			// Valid Socket
			if (socket != NULL && socket->type == SOCK_PTP) {
				// Close Connection
				struct linger sl {};
				sl.l_onoff = 1;		// non-zero value enables linger option in kernel
				sl.l_linger = 0;	// timeout interval in seconds
				setsockopt(socket->data.ptp.id, SOL_SOCKET, SO_LINGER, (const char*)&sl, sizeof(sl));
				shutdown(socket->data.ptp.id, SD_RECEIVE);
				closesocket(socket->data.ptp.id);

				// Remove Port Forward from Router
				//sceNetPortClose("TCP", socket->lport);
				//g_PortManager.Remove(IP_PROTOCOL_TCP, isOriPort ? socket->lport : socket->lport + portOffset); // Let's not remove mapping in real-time as it could cause lags/disconnection when joining a room with slow routers

				// Free Memory
				free(socket);

				// Free Reference
				adhocSockets[id - 1] = NULL;

				// Success
				return 0;
			}

			return ERROR_NET_ADHOC_INVALID_SOCKET_ID;
		}

		// Invalid Argument
		return ERROR_NET_ADHOC_INVALID_ARG;
	}

	// Library is uninitialized
	return ERROR_NET_ADHOC_NOT_INITIALIZED;
}

/**
 * Adhoc Emulator PTP Socket Closer
 * @param id Socket File Descriptor
 * @param flag Bitflags (Unused)
 * @return 0 on success or... ADHOC_NOT_INITIALIZED, ADHOC_INVALID_ARG, ADHOC_INVALID_SOCKET_ID, ADHOC_SOCKET_DELETED
 */
static int sceNetAdhocPtpClose(int id, int unknown) {
	INFO_LOG(Log::sceNet,"sceNetAdhocPtpClose(%d,%d) at %08x",id,unknown,currentMIPS->pc);
	/*if (!g_Config.bEnableWlan) {
		return 0;
	}*/
	
	return NetAdhocPtp_Close(id, unknown);
}


/**
 * Adhoc Emulator PTP Passive Socket Creator
 * @param saddr Local MAC (Unused)
 * @param sport Local Binding Port
 * @param bufsize Socket Buffer Size
 * @param rexmt_int Retransmit Interval (in Microseconds)
 * @param rexmt_cnt Retransmit Count
 * @param backlog Size of Connection Queue
 * @param flag Bitflags (Unused)
 * @return Socket ID > 0 on success or... ADHOC_NOT_INITIALIZED, ADHOC_INVALID_ARG, ADHOC_INVALID_ADDR, ADHOC_INVALID_PORT, ADHOC_SOCKET_ID_NOT_AVAIL, ADHOC_PORT_NOT_AVAIL, ADHOC_PORT_IN_USE, NET_NO_SPACE
 */
static int sceNetAdhocPtpListen(const char *srcmac, int sport, int bufsize, int rexmt_int, int rexmt_cnt, int backlog, int flag) {
	INFO_LOG(Log::sceNet, "sceNetAdhocPtpListen(%s, %d, %d, %d, %d, %d, %d) at %08x", mac2str((SceNetEtherAddr*)srcmac).c_str(), sport,bufsize,rexmt_int,rexmt_cnt,backlog,flag, currentMIPS->pc);
	if (!g_Config.bEnableWlan) {
		return -1;
	}
	// Library is initialized
	SceNetEtherAddr * saddr = (SceNetEtherAddr *)srcmac;
	bool isClient = false;
	if (netAdhocInited) {
		// Some games (ie. DBZ Shin Budokai 2) might be getting the saddr/srcmac content from SaveState and causing problems :( So we try to fix it here
		if (saddr != NULL) {
			getLocalMac(saddr);
		}
		// Valid Address. FIXME: MAC only valid after successful attempt to Create/Connect/Join a Group? (ie. adhocctlCurrentMode != ADHOCCTL_MODE_NONE)
		if ((adhocctlCurrentMode != ADHOCCTL_MODE_NONE) && saddr != NULL && isLocalMAC(saddr)) {
			// It's allowed to Listen and Open the same PTP port, But it's not allowed to Listen or Open the same PTP port twice.
			if (isPTPPortInUse(sport, true)) {
				// FIXME: When PORT_IN_USE error occured it seems the index to the socket id also increased, which means it tries to create & bind the socket first and then closes it due to failed to bind
				return hleLogDebug(Log::sceNet, ERROR_NET_ADHOC_PORT_IN_USE, "port in use");
			}

			// Random Port required
			if (sport == 0) {
				isClient = true;
				//sport 0 should be shifted back to 0 when using offset Phantasy Star Portable 2 use this
				sport = -static_cast<int>(portOffset);
			}
			
			// Valid Arguments
			if (bufsize > 0 && rexmt_int > 0 && rexmt_cnt > 0 && backlog > 0)
			{
				// Create Infrastructure Socket
				int tcpsocket = socket(AF_INET, SOCK_STREAM, IPPROTO_TCP);

				// Valid Socket produced
				if (tcpsocket > 0) {
					// Change socket MSS
					setSockMSS(tcpsocket, PSP_ADHOC_PTP_MSS);

					// Change socket buffer size to be consistent on all platforms.
					setSockBufferSize(tcpsocket, SO_SNDBUF, bufsize*5); //PSP_ADHOC_PTP_MSS
					setSockBufferSize(tcpsocket, SO_RCVBUF, bufsize*10); //PSP_ADHOC_PTP_MSS*10

					// Enable KeepAlive
					setSockKeepAlive(tcpsocket, true, rexmt_int / 1000000L, rexmt_cnt);

					// Ignore SIGPIPE when supported (ie. BSD/MacOS)
					setSockNoSIGPIPE(tcpsocket, 1);

					// Enable Port Re-use
					setSockReuseAddrPort(tcpsocket);

					// Apply Default Receive Timeout Settings to Socket
					setSockTimeout(tcpsocket, SO_RCVTIMEO, rexmt_int);

					// Disable Nagle Algo to send immediately. Or may be we shouldn't disable Nagle since there is PtpFlush function?
					setSockNoDelay(tcpsocket, 1);

					// Binding Information for local Port
					struct sockaddr_in addr {};
					addr.sin_family = AF_INET;
					addr.sin_addr.s_addr = INADDR_ANY;
					if (isLocalServer) {
						getLocalIp(&addr);
					}
					uint16_t requestedport = static_cast<int>(sport + static_cast<int>(portOffset));
					// Avoid getting random port due to port offset when original port wasn't 0 (ie. original_port + port_offset = 65536 = 0)
					if (requestedport == 0 && sport > 0)
						requestedport = 65535; // Hopefully it will be safe to default it to 65535 since there can't be more than one port that can bumped into 65536
					// Show a warning about privileged ports
					if (requestedport != 0 && requestedport < 1024) {
						WARN_LOG(Log::sceNet, "sceNetAdhocPtpListen - Ports below 1024(ie. %hu) may require Admin Privileges", requestedport);
					}
					addr.sin_port = htons(requestedport);

					int iResult = 0;
					// Bound Socket to local Port
					if ((iResult = bind(tcpsocket, (struct sockaddr*)&addr, sizeof(addr))) == 0) {
						// Update sport with the port assigned internal->lport = ntohs(local.sin_port)
						socklen_t len = sizeof(addr);
						if (getsockname(tcpsocket, (struct sockaddr*)&addr, &len) == 0) {
							uint16_t boundport = ntohs(addr.sin_port);
							if (sport + static_cast<int>(portOffset) >= 65536 || static_cast<int>(boundport) - static_cast<int>(portOffset) <= 0)
								WARN_LOG(Log::sceNet, "sceNetAdhocPtpListen - Wrapped Port Detected: Original(%d) -> Requested(%d), Bound(%d) -> BoundOriginal(%d)", sport, requestedport, boundport, boundport - portOffset);
							sport = boundport - portOffset;
						}
						// Switch into Listening Mode
						if ((iResult = listen(tcpsocket, backlog)) == 0) {
							// Allocate Memory
							AdhocSocket* internal = (AdhocSocket*)malloc(sizeof(AdhocSocket));

							// Allocated Memory
							if (internal != NULL) {
								// Find Free Translator ID
								// FIXME: We should probably use an increasing index instead of looking for an empty slot from beginning if we want to simulate a real socket id
								int i = 0;
								for (; i < MAX_SOCKET; i++) if (adhocSockets[i] == NULL) break;

								// Found Free Translator ID
								if (i < MAX_SOCKET) {
									// Clear Memory
									memset(internal, 0, sizeof(AdhocSocket));

									// Socket Type
									internal->type = SOCK_PTP;
									internal->retry_interval = rexmt_int;
									internal->retry_count = rexmt_cnt;
									internal->nonblocking = flag;
									internal->buffer_size = bufsize;
									internal->isClient = isClient;

									// Copy Infrastructure Socket ID
									internal->data.ptp.id = tcpsocket;

									// Copy Address & Port Information
									internal->data.ptp.laddr = *saddr;
									internal->data.ptp.lport = sport;

									// Flag Socket as Listener
									internal->data.ptp.state = ADHOC_PTP_STATE_LISTEN;

									// Link PTP Socket
									adhocSockets[i] = internal;

									// Add Port Forward to Router
									//sceNetPortOpen("TCP", sport);
									UPnP_Add(IP_PROTOCOL_TCP, isOriPort ? sport : sport + portOffset, sport + portOffset);

									// Switch to non-blocking for futher usage
									changeBlockingMode(tcpsocket, 1);

									// Return PTP Socket id
									INFO_LOG(Log::sceNet, "sceNetAdhocPtpListen - PSP Socket id: %i, Host Socket id: %i", i + 1, tcpsocket);
									return i + 1;
								}

								// Free Memory
								free(internal);
							}
						}
					}
					else {
						auto n = GetI18NCategory(I18NCat::NETWORKING);
						g_OSD.Show(OSDType::MESSAGE_ERROR, std::string(n->T("Failed to Bind Port")) + " " + std::to_string(sport + portOffset) + "\n" + std::string(n->T("Please change your Port Offset")));
					}

					if (iResult == SOCKET_ERROR) {
						int error = errno;
						ERROR_LOG(Log::sceNet, "sceNetAdhocPtpListen[%i]: Socket Error (%i)", sport, error);
					}

					// Close Socket
					closesocket(tcpsocket);

					// Port not available (exclusively in use?)
					return hleLogDebug(Log::sceNet, ERROR_NET_ADHOC_PORT_NOT_AVAIL, "port not available"); //ERROR_NET_ADHOC_PORT_IN_USE; // ERROR_NET_ADHOC_INVALID_PORT;
				}

				// Socket not available
				return hleLogDebug(Log::sceNet, ERROR_NET_ADHOC_SOCKET_ID_NOT_AVAIL, "socket id not available");
			}

			// Invalid Arguments
			return hleLogDebug(Log::sceNet, ERROR_NET_ADHOC_INVALID_ARG, "invalid arg");
		}
		
		// Invalid Addresses
		return hleLogDebug(Log::sceNet, ERROR_NET_ADHOC_INVALID_ADDR, "invalid address");
	}
	
	// Library is uninitialized
	return hleLogDebug(Log::sceNet, ERROR_NET_ADHOC_NOT_INITIALIZED, "adhoc not initialized");
}

/**
 * Adhoc Emulator PTP Sender
 * @param id Socket File Descriptor
 * @param data Data Payload
 * @param len IN: Length of Payload OUT: Sent Data (in Bytes)
 * @param timeout Send Timeout (in Microseconds)
 * @param flag Nonblocking Flag
 * @return 0 on success or... ADHOC_NOT_INITIALIZED, ADHOC_INVALID_ARG, ADHOC_INVALID_SOCKET_ID, ADHOC_SOCKET_DELETED, ADHOC_SOCKET_ALERTED, ADHOC_WOULD_BLOCK, ADHOC_TIMEOUT, ADHOC_NOT_CONNECTED, ADHOC_THREAD_ABORTED, ADHOC_INVALID_DATALEN, ADHOC_DISCONNECTED, NET_INTERNAL, NET_NO_SPACE
 */
static int sceNetAdhocPtpSend(int id, u32 dataAddr, u32 dataSizeAddr, int timeout, int flag) {
	DEBUG_LOG(Log::sceNet, "sceNetAdhocPtpSend(%d,%08x,%08x,%d,%d) at %08x", id, dataAddr, dataSizeAddr, timeout, flag, currentMIPS->pc);

	int * len = (int *)Memory::GetPointer(dataSizeAddr);
	const char * data = Memory::GetCharPointer(dataAddr);
	// Library is initialized
	if (netAdhocInited) {
		// Valid Socket
		if (id > 0 && id <= MAX_SOCKET && adhocSockets[id - 1] != NULL) {
			// Cast Socket
			auto socket = adhocSockets[id - 1];
			auto& ptpsocket = socket->data.ptp;
			socket->nonblocking = flag;
			
			// Connected Socket
			if (ptpsocket.state == ADHOC_PTP_STATE_ESTABLISHED || ptpsocket.state == ADHOC_PTP_STATE_SYN_SENT) {
				// Valid Arguments
				if (data != NULL && len != NULL && *len > 0) {
					// Schedule Timeout Removal
					//if (flag) timeout = 0; // JPCSP seems to always Send PTP as blocking, also a possibility to send to multiple destination?
					
					// Apply Send Timeout Settings to Socket
					if (timeout > 0) 
						setSockTimeout(ptpsocket.id, SO_SNDTIMEO, timeout);

					if (socket->flags & ADHOC_F_ALERTSEND) {
						socket->alerted_flags |= ADHOC_F_ALERTSEND;

						return hleLogError(Log::sceNet, ERROR_NET_ADHOC_SOCKET_ALERTED, "socket alerted");
					}
					
					// Acquire Network Lock
					// _acquireNetworkLock();
					
					// Send Data
					int sent = send(ptpsocket.id, data, *len, MSG_NOSIGNAL);
					int error = errno;
					
					// Free Network Lock
					// _freeNetworkLock();
					
					// Success
					if (sent > 0) {
						hleEatMicro(50); // mostly 1ms, sometimes 1~10ms ? doesn't seems to be switching to a different thread during this duration
						// Save Length
						*len = sent;

						DEBUG_LOG(Log::sceNet, "sceNetAdhocPtpSend[%i:%u]: Sent %u bytes to %s:%u\n", id, ptpsocket.lport, sent, mac2str(&ptpsocket.paddr).c_str(), ptpsocket.pport);
						
						// Set to Established on successful Send when an attempt to Connect was initiated
						if (ptpsocket.state == ADHOC_PTP_STATE_SYN_SENT)
							ptpsocket.state = ADHOC_PTP_STATE_ESTABLISHED;

						// Return Success
						return 0;
					}
					
					// Non-Critical Error
					else if (sent == SOCKET_ERROR && (error == EAGAIN || error == EWOULDBLOCK || (ptpsocket.state == ADHOC_PTP_STATE_SYN_SENT && (error == ENOTCONN || connectInProgress(error))))) {
						// Non-Blocking
						if (flag) 
							return hleLogSuccessVerboseX(Log::sceNet, ERROR_NET_ADHOC_WOULD_BLOCK, "would block");
						
						// Simulate blocking behaviour with non-blocking socket
						u64 threadSocketId = ((u64)__KernelGetCurThread()) << 32 | ptpsocket.id;
						return WaitBlockingAdhocSocket(threadSocketId, PTP_SEND, id, (void*)data, len, timeout, nullptr, nullptr, "ptp send");
					}

					DEBUG_LOG(Log::sceNet, "sceNetAdhocPtpSend[%i:%u -> %s:%u]: Result:%i (Error:%i)", id, ptpsocket.lport, mac2str(&ptpsocket.paddr).c_str(), ptpsocket.pport, sent, error);
					
					// Change Socket State
					ptpsocket.state = ADHOC_PTP_STATE_CLOSED;
					
					// Disconnected
					return hleLogError(Log::sceNet, ERROR_NET_ADHOC_DISCONNECTED, "disconnected");
				}
				
				// Invalid Arguments
				return hleLogError(Log::sceNet, ERROR_NET_ADHOC_INVALID_ARG, "invalid arg");
			}
			
			// Not Connected
			return hleLogError(Log::sceNet, ERROR_NET_ADHOC_NOT_CONNECTED, "not connected");
		}
		
		// Invalid Socket
		return hleLogError(Log::sceNet, ERROR_NET_ADHOC_INVALID_SOCKET_ID, "invalid socket id");
	}
	
	// Library is uninitialized
	return hleLogError(Log::sceNet, ERROR_NET_ADHOC_NOT_INITIALIZED, "not initialized");
}

/**
 * Adhoc Emulator PTP Receiver
 * @param id Socket File Descriptor
 * @param buf Data Buffer
 * @param len IN: Buffersize OUT: Received Data (in Bytes)
 * @param timeout Receive Timeout (in Microseconds)
 * @param flag Nonblocking Flag
 * @return 0 on success or... ADHOC_NOT_INITIALIZED, ADHOC_INVALID_ARG, ADHOC_INVALID_SOCKET_ID, ADHOC_SOCKET_DELETED, ADHOC_SOCKET_ALERTED, ADHOC_WOULD_BLOCK, ADHOC_TIMEOUT, ADHOC_THREAD_ABORTED, ADHOC_DISCONNECTED, NET_INTERNAL
 */
static int sceNetAdhocPtpRecv(int id, u32 dataAddr, u32 dataSizeAddr, int timeout, int flag) {
	DEBUG_LOG(Log::sceNet, "sceNetAdhocPtpRecv(%d,%08x,%08x,%d,%d) at %08x", id, dataAddr, dataSizeAddr, timeout, flag, currentMIPS->pc);

	void * buf = (void *)Memory::GetPointer(dataAddr);
	int * len = (int *)Memory::GetPointer(dataSizeAddr);
	// Library is initialized
	if (netAdhocInited) {
		// Valid Arguments
		if (buf != NULL && len != NULL && *len > 0) {
			// Valid Socket
			if (id > 0 && id <= MAX_SOCKET && adhocSockets[id - 1] != NULL) {
				// Cast Socket
				auto socket = adhocSockets[id - 1];
				auto& ptpsocket = socket->data.ptp;
				socket->nonblocking = flag;

				if (ptpsocket.state == ADHOC_PTP_STATE_ESTABLISHED || ptpsocket.state == ADHOC_PTP_STATE_SYN_SENT) {
					// Schedule Timeout Removal
					//if (flag) timeout = 0;

					// Apply Receive Timeout Settings to Socket. Let's not wait forever (0 = indefinitely)
					if (timeout > 0)
						setSockTimeout(ptpsocket.id, SO_RCVTIMEO, timeout);

					if (socket->flags & ADHOC_F_ALERTRECV) {
						socket->alerted_flags |= ADHOC_F_ALERTRECV;

						return hleLogError(Log::sceNet, ERROR_NET_ADHOC_SOCKET_ALERTED, "socket alerted");
					}

					// Acquire Network Lock
					// _acquireNetworkLock();

					// TODO: Use a different thread (similar to sceIo) for recvfrom, recv & accept to prevent blocking-socket from blocking emulation
					int received = 0;
					int error = 0;

					// Receive Data. POSIX: May received 0 bytes when the remote peer already closed the connection.
					received = recv(ptpsocket.id, (char*)buf, std::max(0, *len), MSG_NOSIGNAL);
					error = errno;

					if (received == SOCKET_ERROR && (error == EAGAIN || error == EWOULDBLOCK || (ptpsocket.state == ADHOC_PTP_STATE_SYN_SENT && (error == ENOTCONN || connectInProgress(error))))) {
						if (flag == 0) {
							// Simulate blocking behaviour with non-blocking socket
							u64 threadSocketId = ((u64)__KernelGetCurThread()) << 32 | ptpsocket.id;
							return WaitBlockingAdhocSocket(threadSocketId, PTP_RECV, id, buf, len, timeout, nullptr, nullptr, "ptp recv");
						}

						return hleLogSuccessVerboseX(Log::sceNet, ERROR_NET_ADHOC_WOULD_BLOCK, "would block");
					}

					// Free Network Lock
					// _freeNetworkLock();

					hleEatMicro(50); 

					// Received Data
					if (received > 0) {
						// Save Length
						*len = received;

						// Update last recv timestamp, may cause disconnection not detected properly tho
						peerlock.lock();
						auto peer = findFriend(&ptpsocket.paddr);
						if (peer != NULL) peer->last_recv = CoreTiming::GetGlobalTimeUsScaled();
						peerlock.unlock();

						DEBUG_LOG(Log::sceNet, "sceNetAdhocPtpRecv[%i:%u]: Received %u bytes from %s:%u\n", id, ptpsocket.lport, received, mac2str(&ptpsocket.paddr).c_str(), ptpsocket.pport);

						// Set to Established on successful Recv when an attempt to Connect was initiated
						if (ptpsocket.state == ADHOC_PTP_STATE_SYN_SENT)
							ptpsocket.state = ADHOC_PTP_STATE_ESTABLISHED;

						// Return Success
						return 0;
					}

					DEBUG_LOG(Log::sceNet, "sceNetAdhocPtpRecv[%i:%u]: Result:%i (Error:%i)", id, ptpsocket.lport, received, error);

					if (*len == 0)
						return 0;

					// Change Socket State
					ptpsocket.state = ADHOC_PTP_STATE_CLOSED;

					// Disconnected
					return hleLogError(Log::sceNet, ERROR_NET_ADHOC_DISCONNECTED, "disconnected");
				}

				// Not Connected
				return hleLogError(Log::sceNet, ERROR_NET_ADHOC_NOT_CONNECTED, "not connected");
			}

			// Invalid Socket
			return hleLogError(Log::sceNet, ERROR_NET_ADHOC_INVALID_SOCKET_ID, "invalid socket id");
		}

		// Invalid Arguments
		return hleLogError(Log::sceNet, ERROR_NET_ADHOC_INVALID_ARG, "invalid socket arg");
	}
	
	// Library is uninitialized
	return hleLogError(Log::sceNet, ERROR_NET_ADHOC_NOT_INITIALIZED, "not initialized");
}

int FlushPtpSocket(int socketId) {
	// Get original Nagle algo value
	int n = getSockNoDelay(socketId);

	// Disable Nagle Algo to send immediately
	setSockNoDelay(socketId, 1);

	// Send Empty Data just to trigger Nagle on/off effect to flush the send buffer, Do we need to trigger this at all or is it automatically flushed?
	//changeBlockingMode(socket->id, nonblock);
	int ret = send(socketId, nullptr, 0, MSG_NOSIGNAL);
	if (ret == SOCKET_ERROR) ret = errno;
	//changeBlockingMode(socket->id, 1);

	// Restore/Enable Nagle Algo
	setSockNoDelay(socketId, n);

	return ret;
}

/**
 * Adhoc Emulator PTP Flusher
 * @param id Socket File Descriptor
 * @param timeout Flush Timeout (in Microseconds)
 * @param flag Nonblocking Flag
 * @return 0 on success or... ADHOC_NOT_INITIALIZED, ADHOC_INVALID_ARG, ADHOC_INVALID_SOCKET_ID, ADHOC_SOCKET_DELETED, ADHOC_SOCKET_ALERTED, ADHOC_WOULD_BLOCK, ADHOC_TIMEOUT, ADHOC_THREAD_ABORTED, ADHOC_DISCONNECTED, ADHOC_NOT_CONNECTED, NET_INTERNAL
 */
static int sceNetAdhocPtpFlush(int id, int timeout, int nonblock) {
	DEBUG_LOG(Log::sceNet,"sceNetAdhocPtpFlush(%d,%d,%d) at %08x", id, timeout, nonblock, currentMIPS->pc);

	// Library initialized
	if (netAdhocInited) {
		// Valid Socket
		if (id > 0 && id <= MAX_SOCKET && adhocSockets[id - 1] != NULL) {
			// Cast Socket
			auto socket = adhocSockets[id - 1];
			auto& ptpsocket = socket->data.ptp;
			socket->nonblocking = nonblock;

			if (socket->flags & ADHOC_F_ALERTFLUSH) {
				socket->alerted_flags |= ADHOC_F_ALERTFLUSH;

				return hleLogError(Log::sceNet, ERROR_NET_ADHOC_SOCKET_ALERTED, "socket alerted");
			}

			// Connected Socket
			if (ptpsocket.state == ADHOC_PTP_STATE_ESTABLISHED) {
				hleEatMicro(50);
				// There are two ways to flush, you can either set TCP_NODELAY to 1 or TCP_CORK to 0.
				// Apply Send Timeout Settings to Socket
				setSockTimeout(ptpsocket.id, SO_SNDTIMEO, timeout);

				int error = FlushPtpSocket(ptpsocket.id);

				if (error == EAGAIN || error == EWOULDBLOCK) {
					// Non-Blocking
					if (nonblock)
						return hleLogSuccessVerboseX(Log::sceNet, ERROR_NET_ADHOC_WOULD_BLOCK, "would block");

					// Simulate blocking behaviour with non-blocking socket
					u64 threadSocketId = ((u64)__KernelGetCurThread()) << 32 | ptpsocket.id;
					return WaitBlockingAdhocSocket(threadSocketId, PTP_FLUSH, id, nullptr, nullptr, timeout, nullptr, nullptr, "ptp flush");
				}

				if (error != 0)
					DEBUG_LOG(Log::sceNet, "sceNetAdhocPtpFlush[%i:%u -> %s:%u]: Error:%i", id, ptpsocket.lport, mac2str(&ptpsocket.paddr).c_str(), ptpsocket.pport, error);
			}

			// Dummy Result, Always success?
			return 0;
		}
		
		// Invalid Socket
		return hleLogError(Log::sceNet, ERROR_NET_ADHOC_INVALID_SOCKET_ID, "invalid socket id");
	}
	// Library uninitialized
	return hleLogError(Log::sceNet, ERROR_NET_ADHOC_NOT_INITIALIZED, "not initialized");
}

/**
* Create own game object type data.
*
* @param dataAddr - A pointer to the game object data.
* @param size - Size of the game data.
*
* @return 0 on success, < 0 on error.
*/
static int sceNetAdhocGameModeCreateMaster(u32 dataAddr, int size) {
	WARN_LOG(Log::sceNet, "UNTESTED sceNetAdhocGameModeCreateMaster(%08x, %i) at %08x", dataAddr, size, currentMIPS->pc);
	if (!netAdhocctlInited)
		return hleLogError(Log::sceNet, ERROR_NET_ADHOCCTL_NOT_INITIALIZED, "not initialized");

	if (adhocctlCurrentMode != ADHOCCTL_MODE_GAMEMODE)
		return hleLogError(Log::sceNet, ERROR_NET_ADHOC_NOT_IN_GAMEMODE, "not in gamemode");

	if (!netAdhocGameModeEntered)
		return hleLogError(Log::sceNet, ERROR_NET_ADHOCCTL_NOT_ENTER_GAMEMODE, "not enter gamemode");

	if (size < 0 || !Memory::IsValidAddress(dataAddr))
		return hleLogError(Log::sceNet, ERROR_NET_ADHOCCTL_INVALID_ARG, "invalid arg");

	if (masterGameModeArea.data)
		return hleLogError(Log::sceNet, ERROR_NET_ADHOC_ALREADY_CREATED, "already created"); // FIXME: Should we return a success instead? (need to test this on a homebrew)

	hleEatMicro(1000);
	SceNetEtherAddr localMac;
	getLocalMac(&localMac);
	gameModeBuffSize = std::max(gameModeBuffSize, size);
	u8* buf = (u8*)realloc(gameModeBuffer, gameModeBuffSize);
	if (buf)
		gameModeBuffer = buf;

	u8* data = (u8*)malloc(size);
	if (data) {
		Memory::Memcpy(data, dataAddr, size);
		masterGameModeArea = { 0, size, dataAddr, CoreTiming::GetGlobalTimeUsScaled(), 1, 0, localMac, data };
		StartGameModeScheduler();

		// Block current thread to sync initial master data after Master and all Replicas have been created
		if (replicaGameModeAreas.size() == (gameModeMacs.size() - 1)) {
			if (CoreTiming::IsScheduled(gameModeNotifyEvent)) {
				__KernelWaitCurThread(WAITTYPE_NET, GAMEMODE_WAITID, 0, 0, false, "syncing master data");
				DEBUG_LOG(Log::sceNet, "GameMode: Blocking Thread %d to Sync initial Master data", __KernelGetCurThread());
			}
		}
		return hleLogDebug(Log::sceNet, 0, "success"); // returned an id just like CreateReplica? always return 0?
	}
	
	return hleLogError(Log::sceNet, ERROR_NET_ADHOC_NOT_CREATED, "not created");
}

/**
* Create peer game object type data.
*
* @param mac - The mac address of the peer.
* @param dataAddr - A pointer to the game object data.
* @param size - Size of the game data.
*
* @return The id of the replica on success, < 0 on error.
*/
static int sceNetAdhocGameModeCreateReplica(const char *mac, u32 dataAddr, int size) {
	WARN_LOG(Log::sceNet, "UNTESTED sceNetAdhocGameModeCreateReplica(%s, %08x, %i) at %08x", mac2str((SceNetEtherAddr*)mac).c_str(), dataAddr, size, currentMIPS->pc);
	if (!netAdhocctlInited)
		return hleLogError(Log::sceNet, ERROR_NET_ADHOCCTL_NOT_INITIALIZED, "not initialized");

	if (adhocctlCurrentMode != ADHOCCTL_MODE_GAMEMODE)
		return hleLogError(Log::sceNet, ERROR_NET_ADHOC_NOT_IN_GAMEMODE, "not in gamemode");

	if (!netAdhocGameModeEntered)
		return hleLogError(Log::sceNet, ERROR_NET_ADHOCCTL_NOT_ENTER_GAMEMODE, "not enter gamemode");

	if (mac == nullptr || size < 0 || !Memory::IsValidAddress(dataAddr))
		return hleLogError(Log::sceNet, ERROR_NET_ADHOCCTL_INVALID_ARG, "invalid arg");

	hleEatMicro(1000);
	int maxid = 0;
	auto it = std::find_if(replicaGameModeAreas.begin(), replicaGameModeAreas.end(),
		[mac, &maxid](GameModeArea const& e) {
			if (e.id > maxid) maxid = e.id;
			return IsMatch(e.mac, mac);
		});
	// MAC address already existed!
	if (it != replicaGameModeAreas.end()) {
		WARN_LOG(Log::sceNet, "sceNetAdhocGameModeCreateReplica - [%s] is already existed (id: %d)", mac2str((SceNetEtherAddr*)mac).c_str(), it->id);
		return it->id; // ERROR_NET_ADHOC_ALREADY_CREATED
	}

	int ret = 0;
	gameModeBuffSize = std::max(gameModeBuffSize, size);
	u8* buf = (u8*)realloc(gameModeBuffer, gameModeBuffSize);
	if (buf)
		gameModeBuffer = buf;

	u8* data = (u8*)malloc(size);
	if (data) {
		Memory::Memcpy(data, dataAddr, size);
		//int sock = sceNetAdhocPdpCreate(mac, ADHOC_GAMEMODE_PORT, size, 0);
		GameModeArea gma = { maxid + 1, size, dataAddr, CoreTiming::GetGlobalTimeUsScaled(), 0, 0, *(SceNetEtherAddr*)mac, data };
		replicaGameModeAreas.push_back(gma);
		ret = gma.id; // Valid id for replica is higher than 0?

		// Block current thread to sync initial master data after Master and all Replicas have been created
		if (masterGameModeArea.data != NULL && replicaGameModeAreas.size() == (gameModeMacs.size() - 1)) {
			if (CoreTiming::IsScheduled(gameModeNotifyEvent)) {
				__KernelWaitCurThread(WAITTYPE_NET, GAMEMODE_WAITID, ret, 0, false, "syncing master data");
				DEBUG_LOG(Log::sceNet, "GameMode: Blocking Thread %d to Sync initial Master data", __KernelGetCurThread());
			}
		}
		return hleLogSuccessInfoI(Log::sceNet, ret, "success");
	}

	return hleLogError(Log::sceNet, ERROR_NET_ADHOC_NOT_CREATED, "not created");
}

static int sceNetAdhocGameModeUpdateMaster() {
	DEBUG_LOG(Log::sceNet, "UNTESTED sceNetAdhocGameModeUpdateMaster() at %08x", currentMIPS->pc);
	if (!netAdhocctlInited)
		return hleLogError(Log::sceNet, ERROR_NET_ADHOCCTL_NOT_INITIALIZED, "not initialized");

	if (adhocctlCurrentMode != ADHOCCTL_MODE_GAMEMODE)
		return hleLogError(Log::sceNet, ERROR_NET_ADHOC_NOT_IN_GAMEMODE, "not in gamemode");

	if (!netAdhocGameModeEntered)
		return hleLogError(Log::sceNet, ERROR_NET_ADHOCCTL_NOT_ENTER_GAMEMODE, "not enter gamemode");

	if (masterGameModeArea.data) {
		Memory::Memcpy(masterGameModeArea.data, masterGameModeArea.addr, masterGameModeArea.size);
		masterGameModeArea.dataUpdated = 1;
		masterGameModeArea.updateTimestamp = CoreTiming::GetGlobalTimeUsScaled();
		// Reset sent marker
		for (auto& gma : replicaGameModeAreas)
			gma.dataSent = 0;
	}
	
	hleEatMicro(100);
	return 0;
}

int NetAdhocGameMode_DeleteMaster() {
	if (CoreTiming::IsScheduled(gameModeNotifyEvent)) {
		__KernelWaitCurThread(WAITTYPE_NET, GAMEMODE_WAITID, 0, 0, false, "deleting master data");
		DEBUG_LOG(Log::sceNet, "GameMode: Blocking Thread %d to End GameMode Scheduler", __KernelGetCurThread());
	}

	if (masterGameModeArea.data) {
		free(masterGameModeArea.data);
		masterGameModeArea.data = nullptr;
	}
	//NetAdhocPdp_Delete(masterGameModeArea.socket, 0);
	gameModePeerPorts.erase(masterGameModeArea.mac);
	masterGameModeArea = { 0 };

	if (replicaGameModeAreas.size() <= 0) {
		NetAdhocPdp_Delete(gameModeSocket, 0);
		gameModeSocket = (int)INVALID_SOCKET;
	}

	return 0;
}

static int sceNetAdhocGameModeDeleteMaster() {
	WARN_LOG(Log::sceNet, "UNTESTED sceNetAdhocGameModeDeleteMaster() at %08x", currentMIPS->pc);
	if (isZeroMAC(&masterGameModeArea.mac))
		return hleLogError(Log::sceNet, ERROR_NET_ADHOC_NOT_CREATED, "not created");

	return NetAdhocGameMode_DeleteMaster();
}

static int sceNetAdhocGameModeUpdateReplica(int id, u32 infoAddr) {
	DEBUG_LOG(Log::sceNet, "UNTESTED sceNetAdhocGameModeUpdateReplica(%i, %08x) at %08x", id, infoAddr, currentMIPS->pc);
	if (!netAdhocctlInited)
		return hleLogError(Log::sceNet, ERROR_NET_ADHOCCTL_NOT_INITIALIZED, "not initialized");

	if (adhocctlCurrentMode != ADHOCCTL_MODE_GAMEMODE)
		return hleLogError(Log::sceNet, ERROR_NET_ADHOC_NOT_IN_GAMEMODE, "not in gamemode");

	if (!netAdhocGameModeEntered)
		return hleLogError(Log::sceNet, ERROR_NET_ADHOCCTL_NOT_ENTER_GAMEMODE, "not enter gamemode");

	auto it = std::find_if(replicaGameModeAreas.begin(), replicaGameModeAreas.end(),
		[id](GameModeArea const& e) {
			return e.id == id;
		});

	if (it == replicaGameModeAreas.end())
		return hleLogError(Log::sceNet, ERROR_NET_ADHOC_NOT_CREATED, "not created");

	// Bomberman Panic Bomber is using 0/null on infoAddr, so i guess it's optional.
	GameModeUpdateInfo* gmuinfo = NULL;
	if (Memory::IsValidAddress(infoAddr)) {
		gmuinfo = (GameModeUpdateInfo*)Memory::GetPointer(infoAddr);
	}

	for (auto& gma : replicaGameModeAreas) {
		if (gma.id == id) {
			if (gma.data && gma.dataUpdated) {
				Memory::Memcpy(gma.addr, gma.data, gma.size);
				gma.dataUpdated = 0;
				if (gmuinfo != NULL) {
					gmuinfo->length = sizeof(GameModeUpdateInfo);
					gmuinfo->updated = 1;
					gmuinfo->timeStamp = std::max(gma.updateTimestamp, CoreTiming::GetGlobalTimeUsScaled() - defaultLastRecvDelta);				
				}
			}
			else {
				if (gmuinfo != NULL) {
					gmuinfo->updated = 0;
				}
			}
			break;
		}
	}

	hleEatMicro(100);
	return 0;
}

static int sceNetAdhocGameModeDeleteReplica(int id) {
	WARN_LOG(Log::sceNet, "UNTESTED sceNetAdhocGameModeDeleteReplica(%i) at %08x", id, currentMIPS->pc);
	auto it = std::find_if(replicaGameModeAreas.begin(), replicaGameModeAreas.end(),
		[id](GameModeArea const& e) {
			return e.id == id;
		});

	if (it == replicaGameModeAreas.end())
		return hleLogError(Log::sceNet, ERROR_NET_ADHOC_NOT_CREATED, "not created");

	if (it->data) {
		free(it->data);
		it->data = nullptr;
	}
	//sceNetAdhocPdpDelete(it->socket, 0);
	gameModePeerPorts.erase(it->mac);
	replicaGameModeAreas.erase(it);

	if (replicaGameModeAreas.size() <= 0 && isZeroMAC(&masterGameModeArea.mac)) {
		//sceNetAdhocPdpDelete(gameModeSocket, 0);
		//gameModeSocket = (int)INVALID_SOCKET;
	}

	return 0;
}

int sceNetAdhocGetSocketAlert(int id, u32 flagPtr) {
	WARN_LOG_REPORT_ONCE(sceNetAdhocGetSocketAlert, Log::sceNet, "UNTESTED sceNetAdhocGetSocketAlert(%i, %08x) at %08x", id, flagPtr, currentMIPS->pc);
	if (!Memory::IsValidAddress(flagPtr))
		return hleLogDebug(Log::sceNet, ERROR_NET_ADHOC_INVALID_ARG, "invalid arg");

	if (id < 1 || id > MAX_SOCKET || adhocSockets[id - 1] == NULL)
		return hleLogDebug(Log::sceNet, ERROR_NET_ADHOC_INVALID_SOCKET_ID, "invalid socket id");

	s32_le flg = adhocSockets[id - 1]->flags;	
	Memory::Write_U32(flg, flagPtr);

	return hleLogDebug(Log::sceNet, 0, "flags = %08x", flg);
}

int NetAdhocMatching_Stop(int matchingId) {
	SceNetAdhocMatchingContext* item = findMatchingContext(matchingId);

	if (item != NULL) {
		// This will cause using PdpRecv on this socket to return ERROR_NET_ADHOC_SOCKET_ALERTED (Based on Ys vs. Sora no Kiseki when tested with JPCSP + prx files). Is this used to abort inprogress socket activity?
		NetAdhoc_SetSocketAlert(item->socket, ADHOC_F_ALERTRECV);

		item->inputRunning = false;
		if (item->inputThread.joinable()) {
			item->inputThread.join();
		}

		item->eventRunning = false;
		if (item->eventThread.joinable()) {
			item->eventThread.join();
		}

		// Stop fake PSP Thread.
		// kernelObjects may already been cleared early during a Shutdown, thus trying to access it may generates Warning/Error in the log
		if (matchingThreads[item->matching_thid] > 0 && strcmp(__KernelGetThreadName(matchingThreads[item->matching_thid]), "ERROR") != 0) {
			__KernelStopThread(matchingThreads[item->matching_thid], SCE_KERNEL_ERROR_THREAD_TERMINATED, "AdhocMatching stopped");
			__KernelDeleteThread(matchingThreads[item->matching_thid], SCE_KERNEL_ERROR_THREAD_TERMINATED, "AdhocMatching deleted");
		}
		matchingThreads[item->matching_thid] = 0;

		// Make sure nobody locking/using the socket
		item->socketlock->lock();
		// Delete the socket
		NetAdhocPdp_Delete(item->socket, 0); // item->connected = (sceNetAdhocPdpDelete(item->socket, 0) < 0);
		item->socketlock->unlock();

		// Multithreading Lock
		peerlock.lock();

		// Remove your own MAC, or All members, or don't remove at all or we should do this on MatchingDelete ?
		clearPeerList(item); //deleteAllMembers(item);

		item->running = 0;
		netAdhocMatchingStarted--;

		// Multithreading Unlock
		peerlock.unlock();

	}

	return 0;
}

int sceNetAdhocMatchingStop(int matchingId) {
	WARN_LOG(Log::sceNet, "UNTESTED sceNetAdhocMatchingStop(%i) at %08x", matchingId, currentMIPS->pc);

	return NetAdhocMatching_Stop(matchingId);
}

int NetAdhocMatching_Delete(int matchingId) {
	// Previous Context Reference
	SceNetAdhocMatchingContext* prev = NULL;

	// Multithreading Lock
	peerlock.lock(); //contextlock.lock();

	// Context Pointer
	SceNetAdhocMatchingContext* item = contexts;

	// Iterate contexts
	for (; item != NULL; item = item->next) {
		// Found matching ID
		if (item->id == matchingId) {
			// Unlink Left (Beginning)
			if (prev == NULL) contexts = item->next;

			// Unlink Left (Other)
			else prev->next = item->next;

			// Stop it first if it's still running
			if (item->running) {
				NetAdhocMatching_Stop(matchingId);
			}
			// Delete the Fake PSP Thread
			//__KernelDeleteThread(item->matching_thid, SCE_KERNEL_ERROR_THREAD_TERMINATED, "AdhocMatching deleted");
			//delete item->matchingThread;

			// Free allocated memories
			free(item->hello);
			free(item->rxbuf);
			clearPeerList(item); //deleteAllMembers(item);
			(*item->peerPort).clear();
			delete item->peerPort;
			// Destroy locks
			item->eventlock->lock(); // Make sure it's not locked when being deleted
			item->eventlock->unlock();
			delete item->eventlock;
			item->inputlock->lock(); // Make sure it's not locked when being deleted
			item->inputlock->unlock();
			delete item->inputlock;
			item->socketlock->lock(); // Make sure it's not locked when being deleted
			item->socketlock->unlock();
			delete item->socketlock;
			// Free item context memory
			free(item);
			item = NULL;

			// Making sure there are no leftover matching events from this session which could cause a crash on the next session
			deleteMatchingEvents(matchingId);

			// Stop Search
			break;
		}

		// Set Previous Reference
		prev = item;
	}

	// Multithreading Unlock
	peerlock.unlock(); //contextlock.unlock();

	return 0;
}

int sceNetAdhocMatchingDelete(int matchingId) {
	// WLAN might be disabled in the middle of successfull multiplayer, but we still need to cleanup right?

	NetAdhocMatching_Delete(matchingId);

	WARN_LOG(Log::sceNet, "UNTESTED sceNetAdhocMatchingDelete(%i) at %08x", matchingId, currentMIPS->pc);

	// Give a little time to make sure everything are cleaned up before the following AdhocMatchingCreate, Not too long tho, otherwise Naruto Ultimate Ninja Heroes 3 will have an issue
	//hleDelayResult(0, "give time to init/cleanup", adhocExtraPollDelayMS * 1000);
	return 0;
}

int sceNetAdhocMatchingInit(u32 memsize) {
	WARN_LOG_REPORT_ONCE(sceNetAdhocMatchingInit, Log::sceNet, "sceNetAdhocMatchingInit(%d) at %08x", memsize, currentMIPS->pc);
	
	// Uninitialized Library
	if (netAdhocMatchingInited) 
		return ERROR_NET_ADHOC_MATCHING_ALREADY_INITIALIZED;
		
	// Save Fake Pool Size
	fakePoolSize = memsize;

	// Initialize Library
	deleteMatchingEvents();
	netAdhocMatchingInited = true;

	// Return Success
	return 0;
}

int NetAdhocMatching_Term() {
	if (netAdhocMatchingInited) {
		// Delete all Matching contexts
		SceNetAdhocMatchingContext* next = NULL;
		SceNetAdhocMatchingContext* context = contexts;
		while (context != NULL) {
			next = context->next;
			//if (context->running) NetAdhocMatching_Stop(context->id);
			NetAdhocMatching_Delete(context->id);
			context = next;
		}
		contexts = NULL;
		matchingThreads.clear();
	}

	return 0;
}

int sceNetAdhocMatchingTerm() {
	WARN_LOG(Log::sceNet, "UNTESTED sceNetAdhocMatchingTerm() at %08x", currentMIPS->pc);
	// Should we cleanup all created matching contexts first? just in case there are games that doesn't delete them before calling this
	NetAdhocMatching_Term();
	
	netAdhocMatchingInited = false;
	return 0;
}


// Presumably returns a "matchingId".
static int sceNetAdhocMatchingCreate(int mode, int maxnum, int port, int rxbuflen, int hello_int, int keepalive_int, int init_count, int rexmt_int, u32 callbackAddr) {
	WARN_LOG(Log::sceNet, "sceNetAdhocMatchingCreate(mode=%i, maxnum=%i, port=%i, rxbuflen=%i, hello=%i, keepalive=%i, initcount=%i, rexmt=%i, callbackAddr=%08x) at %08x", mode, maxnum, port, rxbuflen, hello_int, keepalive_int, init_count, rexmt_int, callbackAddr, currentMIPS->pc);
	if (!g_Config.bEnableWlan) {
		return -1;
	}
	
	SceNetAdhocMatchingHandler handler;
	handler.entryPoint = callbackAddr;

	// Library initialized
	if (netAdhocMatchingInited) {
		// Valid Member Limit
		if (maxnum > 1 && maxnum <= 16) {
			// Valid Receive Buffer size
			if (rxbuflen >= 1) { //1024 //200 on DBZ Shin Budokai 2
				// Valid Arguments
				if (mode >= 1 && mode <= 3) {

					// Iterate Matching Contexts
					SceNetAdhocMatchingContext * item = contexts; 
					for (; item != NULL; item = item->next) {
						// Port Match found
						if (item->port == port) 
							return hleLogError(Log::sceNet, ERROR_NET_ADHOC_MATCHING_PORT_IN_USE, "adhoc matching port in use");
					}

					// Allocate Context Memory
					SceNetAdhocMatchingContext * context = (SceNetAdhocMatchingContext *)malloc(sizeof(SceNetAdhocMatchingContext));

					// Allocated Memory
					if (context != NULL) {
						// Create PDP Socket
						SceNetEtherAddr localmac; 
						getLocalMac(&localmac);

						// Clear Memory
						memset(context, 0, sizeof(SceNetAdhocMatchingContext));

						// Allocate Receive Buffer
						context->rxbuf = (uint8_t*)malloc(rxbuflen);

						// Allocated Memory
						if (context->rxbuf != NULL) {
							// Clear Memory
							memset(context->rxbuf, 0, rxbuflen);

							// Fill in Context Data
							context->id = findFreeMatchingID();
							context->mode = mode;
							context->maxpeers = maxnum;
							context->port = port;
							context->rxbuflen = rxbuflen;
							context->resendcounter = init_count;
							context->resend_int = rexmt_int; // used as ack timeout on lost packet (ie. not receiving anything after sending)?
							context->hello_int = hello_int; // client might set this to 0
							if (keepalive_int < 1) context->keepalive_int = PSP_ADHOCCTL_PING_TIMEOUT; else context->keepalive_int = keepalive_int; // client might set this to 0
							context->keepalivecounter = init_count; // used to multiply keepalive_int as timeout
							context->timeout = (((u64)(keepalive_int)+(u64)rexmt_int) * (u64)init_count);
							context->timeout += 500000; // For internet play we need higher timeout than what the game wanted
							context->handler = handler;
							context->peerPort = new std::map<SceNetEtherAddr, u16_le>();

							// Fill in Selfpeer
							context->mac = localmac;

							// Create locks
							context->socketlock = new std::recursive_mutex;
							context->eventlock = new std::recursive_mutex;
							context->inputlock = new std::recursive_mutex;

							// Multithreading Lock
							peerlock.lock(); //contextlock.lock();

							// Add Callback Handler
							context->handler.entryPoint = callbackAddr;
							context->matching_thid = static_cast<int>(matchingThreads.size());
							matchingThreads.push_back(0);

							// Link Context
							//context->connected = true;
							context->next = contexts;
							contexts = context;

							// Multithreading UnLock
							peerlock.unlock(); //contextlock.unlock();

							// Just to make sure Adhoc is already connected
							//hleDelayResult(context->id, "give time to init/cleanup", adhocEventDelayMS * 1000);

							// Return Matching ID
							return hleLogDebug(Log::sceNet, context->id, "success");
						}

						// Free Memory
						free(context);
					}

					// Out of Memory
					return hleLogError(Log::sceNet, ERROR_NET_ADHOC_MATCHING_NO_SPACE, "adhoc matching no space");
				}

				// InvalidERROR_NET_Arguments
				return hleLogError(Log::sceNet, ERROR_NET_ADHOC_MATCHING_INVALID_ARG, "adhoc matching invalid arg");
			}

			// Invalid Receive Buffer Size
			return hleLogError(Log::sceNet, ERROR_NET_ADHOC_MATCHING_RXBUF_TOO_SHORT, "adhoc matching rxbuf too short");
		}

		// Invalid Member Limit
		return hleLogError(Log::sceNet, ERROR_NET_ADHOC_MATCHING_INVALID_MAXNUM, "adhoc matching invalid maxnum");
	}
	// Uninitialized Library
	return hleLogError(Log::sceNet, ERROR_NET_ADHOC_MATCHING_NOT_INITIALIZED, "adhoc matching not initialized");
}

int NetAdhocMatching_Start(int matchingId, int evthPri, int evthPartitionId, int evthStack, int inthPri, int inthPartitionId, int inthStack, int optLen, u32 optDataAddr) {
	// Multithreading Lock
	peerlock.lock();

	SceNetAdhocMatchingContext* item = findMatchingContext(matchingId);

	if (item != NULL) {
		//sceNetAdhocMatchingSetHelloOpt(matchingId, optLen, optDataAddr); //SetHelloOpt only works when context is running
		if ((optLen > 0) && Memory::IsValidAddress(optDataAddr)) {
			// Allocate the memory and copy the content
			free(item->hello);
			item->hello = (uint8_t*)malloc(optLen);
			if (item->hello != NULL) {
				Memory::Memcpy(item->hello, optDataAddr, optLen);
				item->hellolen = optLen;
				item->helloAddr = optDataAddr;
			}
			//else return ERROR_NET_ADHOC_MATCHING_NO_SPACE; //Faking success to prevent GTA:VCS from stuck unable to choose host/join menu
		}
		//else return ERROR_NET_ADHOC_MATCHING_INVALID_ARG; // ERROR_NET_ADHOC_MATCHING_INVALID_OPTLEN; // Returning Not Success will cause GTA:VC stuck unable to choose host/join menu

		// Create PDP Socket
		int sock = sceNetAdhocPdpCreate((const char*)&item->mac, static_cast<int>(item->port), item->rxbuflen, 0);
		item->socket = sock;
		if (sock < 1) {
			peerlock.unlock();
			return hleLogError(Log::sceNet, ERROR_NET_ADHOC_MATCHING_PORT_IN_USE, "adhoc matching port in use");
		}

		// Create & Start the Fake PSP Thread ("matching_ev%d" and "matching_io%d")
		netAdhocValidateLoopMemory();
		std::string thrname = std::string("MatchingThr") + std::to_string(matchingId);
		matchingThreads[item->matching_thid] = sceKernelCreateThread(thrname.c_str(), matchingThreadHackAddr, evthPri, evthStack, 0, 0);
		//item->matchingThread = new HLEHelperThread(thrname.c_str(), "sceNetAdhocMatching", "__NetMatchingCallbacks", inthPri, inthStack);
		if (matchingThreads[item->matching_thid] > 0) {
			sceKernelStartThread(matchingThreads[item->matching_thid], 0, 0); //sceKernelStartThread(context->event_thid, sizeof(context), &context);
			//item->matchingThread->Start(matchingId, 0);
		}

		//Create the threads
		if (!item->eventRunning) {
			item->eventRunning = true;
			item->eventThread = std::thread(matchingEventThread, matchingId);
		}
		if (!item->inputRunning) {
			item->inputRunning = true;
			item->inputThread = std::thread(matchingInputThread, matchingId);
		}

		item->running = 1;
		netAdhocMatchingStarted++;
	}
	//else return ERROR_NET_ADHOC_MATCHING_INVALID_ID; //Faking success to prevent GTA:VCS from stuck unable to choose host/join menu

	// Multithreading Unlock
	peerlock.unlock();

	return 0;
}

#define KERNEL_PARTITION_ID  1
#define USER_PARTITION_ID  2
#define VSHELL_PARTITION_ID  5
// This should be similar with sceNetAdhocMatchingStart2 but using USER_PARTITION_ID (2) for PartitionId params
static int sceNetAdhocMatchingStart(int matchingId, int evthPri, int evthStack, int inthPri, int inthStack, int optLen, u32 optDataAddr) {
	WARN_LOG(Log::sceNet, "UNTESTED sceNetAdhocMatchingStart(%i, %i, %i, %i, %i, %i, %08x) at %08x", matchingId, evthPri, evthStack, inthPri, inthStack, optLen, optDataAddr, currentMIPS->pc);
	if (!g_Config.bEnableWlan)
		return -1;

	int retval = NetAdhocMatching_Start(matchingId, evthPri, USER_PARTITION_ID, evthStack, inthPri, USER_PARTITION_ID, inthStack, optLen, optDataAddr);
	// Give a little time to make sure matching Threads are ready before the game use the next sceNet functions, should've checked for status instead of guessing the time?
	hleEatMicro(adhocMatchingEventDelay);
	return retval;
}

// With params for Partition ID for the event & input handler stack
static int sceNetAdhocMatchingStart2(int matchingId, int evthPri, int evthPartitionId, int evthStack, int inthPri, int inthPartitionId, int inthStack, int optLen, u32 optDataAddr) {
	WARN_LOG(Log::sceNet, "UNTESTED sceNetAdhocMatchingStart2(%i, %i, %i, %i, %i, %i, %i, %i, %08x) at %08x", matchingId, evthPri, evthPartitionId, evthStack, inthPri, inthPartitionId, inthStack, optLen, optDataAddr, currentMIPS->pc);
	if (!g_Config.bEnableWlan)
		return -1;

	int retval = NetAdhocMatching_Start(matchingId, evthPri, evthPartitionId, evthStack, inthPri, inthPartitionId, inthStack, optLen, optDataAddr);
	// Give a little time to make sure matching Threads are ready before the game use the next sceNet functions, should've checked for status instead of guessing the time?
	hleEatMicro(adhocMatchingEventDelay);
	return retval;
}


static int sceNetAdhocMatchingSelectTarget(int matchingId, const char *macAddress, int optLen, u32 optDataPtr) {
	WARN_LOG(Log::sceNet, "UNTESTED sceNetAdhocMatchingSelectTarget(%i, %s, %i, %08x) at %08x", matchingId, mac2str((SceNetEtherAddr*)macAddress).c_str(), optLen, optDataPtr, currentMIPS->pc);
	if (!g_Config.bEnableWlan)
		return -1;
	
	// Initialized Library
	if (netAdhocMatchingInited)
	{
		// Valid Arguments
		if (macAddress != NULL)
		{
			SceNetEtherAddr * target = (SceNetEtherAddr *)macAddress;

			// Find Matching Context for ID
			SceNetAdhocMatchingContext * context = findMatchingContext(matchingId);

			// Found Matching Context
			if (context != NULL)
			{
				// Running Context
				if (context->running)
				{
					// Search Result
					SceNetAdhocMatchingMemberInternal * peer = findPeer(context, (SceNetEtherAddr *)target);

					// Found Peer in List
					if (peer != NULL)
					{
						// Valid Optional Data Length
						if ((optLen == 0) || (optLen > 0 && optDataPtr != 0))
						{
							void * opt = NULL;
							if (Memory::IsValidAddress(optDataPtr)) opt = Memory::GetPointerWriteUnchecked(optDataPtr);
							// Host Mode
							if (context->mode == PSP_ADHOC_MATCHING_MODE_PARENT)
							{
								// Already Connected
								if (peer->state == PSP_ADHOC_MATCHING_PEER_CHILD) return hleLogError(Log::sceNet, ERROR_NET_ADHOC_MATCHING_ALREADY_ESTABLISHED, "adhocmatching already established");

								// Not enough space
								if (countChildren(context) == (context->maxpeers - 1)) return hleLogError(Log::sceNet, ERROR_NET_ADHOC_MATCHING_EXCEED_MAXNUM, "adhocmatching exceed maxnum");

								// Requesting Peer
								if (peer->state == PSP_ADHOC_MATCHING_PEER_INCOMING_REQUEST)
								{
									// Accept Peer in Group
									peer->state = PSP_ADHOC_MATCHING_PEER_CHILD;

									// Sending order may need to be reversed since Stack appends to the front, so the order will be switched around.

									// Tell Children about new Sibling
									sendBirthMessage(context, peer);

									// Spawn Established Event
									//spawnLocalEvent(context, PSP_ADHOC_MATCHING_EVENT_ESTABLISHED, target, 0, NULL);

									// Send Accept Confirmation to Peer
									sendAcceptMessage(context, peer, optLen, opt);

									// Return Success
									return 0;
								}
							}

							// Client Mode
							else if (context->mode == PSP_ADHOC_MATCHING_MODE_CHILD)
							{
								// Already connected
								if (findParent(context) != NULL) return hleLogError(Log::sceNet, ERROR_NET_ADHOC_MATCHING_ALREADY_ESTABLISHED, "adhocmatching already established");

								// Outgoing Request in Progress
								if (findOutgoingRequest(context) != NULL) return hleLogError(Log::sceNet, ERROR_NET_ADHOC_MATCHING_REQUEST_IN_PROGRESS, "adhocmatching request in progress");

								// Valid Offer
								if (peer->state == PSP_ADHOC_MATCHING_PEER_OFFER)
								{
									// Switch into Join Request Mode
									peer->state = PSP_ADHOC_MATCHING_PEER_OUTGOING_REQUEST;

									// Send Join Request to Peer
									sendJoinRequest(context, peer, optLen, opt);

									// Return Success
									return 0;
								}
							}

							// P2P Mode
							else
							{
								// Already connected
								if (findP2P(context) != NULL) return hleLogError(Log::sceNet, ERROR_NET_ADHOC_MATCHING_ALREADY_ESTABLISHED, "adhocmatching already established");

								// Outgoing Request in Progress
								if (findOutgoingRequest(context) != NULL) return hleLogError(Log::sceNet, ERROR_NET_ADHOC_MATCHING_REQUEST_IN_PROGRESS, "adhocmatching request in progress");

								// Join Request Mode
								if (peer->state == PSP_ADHOC_MATCHING_PEER_OFFER)
								{
									// Switch into Join Request Mode
									peer->state = PSP_ADHOC_MATCHING_PEER_OUTGOING_REQUEST;

									// Send Join Request to Peer
									sendJoinRequest(context, peer, optLen, opt);

									// Return Success
									return 0;
								}

								// Requesting Peer
								else if (peer->state == PSP_ADHOC_MATCHING_PEER_INCOMING_REQUEST)
								{
									// Accept Peer in Group
									peer->state = PSP_ADHOC_MATCHING_PEER_P2P;

									// Tell Children about new Sibling
									//sendBirthMessage(context, peer);
									// Send Accept Confirmation to Peer
									sendAcceptMessage(context, peer, optLen, opt);

									// Return Success
									return 0;
								}
							}

							// How did this happen?! It shouldn't!
							return hleLogError(Log::sceNet, ERROR_NET_ADHOC_MATCHING_TARGET_NOT_READY, "adhocmatching target not ready");
						}

						// Invalid Optional Data Length
						return hleLogError(Log::sceNet, ERROR_NET_ADHOC_MATCHING_INVALID_OPTLEN, "adhocmatching invalid optlen");
					}

					// Peer not found
					return hleLogError(Log::sceNet, ERROR_NET_ADHOC_MATCHING_UNKNOWN_TARGET, "adhocmatching unknown target");
				}

				// Idle Context
				return hleLogError(Log::sceNet, ERROR_NET_ADHOC_MATCHING_NOT_RUNNING, "adhocmatching not running");
			}

			// Invalid Matching ID
			return hleLogError(Log::sceNet, ERROR_NET_ADHOC_MATCHING_INVALID_ID, "adhocmatching invalid id");
		}

		// Invalid Arguments
		return hleLogError(Log::sceNet, ERROR_NET_ADHOC_MATCHING_INVALID_ARG, "adhocmatching invalid arg");
	}

	// Uninitialized Library
	return hleLogError(Log::sceNet, ERROR_NET_ADHOC_MATCHING_NOT_INITIALIZED, "adhocmatching not initialized");
}

int NetAdhocMatching_CancelTargetWithOpt(int matchingId, const char* macAddress, int optLen, u32 optDataPtr) {
	// Initialized Library
	if (netAdhocMatchingInited)
	{
		SceNetEtherAddr* target = (SceNetEtherAddr*)macAddress;
		void* opt = NULL;
		if (Memory::IsValidAddress(optDataPtr)) opt = Memory::GetPointerWriteUnchecked(optDataPtr);

		// Valid Arguments
		if (target != NULL && ((optLen == 0) || (optLen > 0 && opt != NULL)))
		{
			// Find Matching Context
			SceNetAdhocMatchingContext* context = findMatchingContext(matchingId);

			// Found Matching Context
			if (context != NULL)
			{
				// Running Context
				if (context->running)
				{
					// Find Peer
					SceNetAdhocMatchingMemberInternal* peer = findPeer(context, (SceNetEtherAddr*)target);

					// Found Peer
					if (peer != NULL)
					{
						// Valid Peer Mode
						if ((context->mode == PSP_ADHOC_MATCHING_MODE_CHILD && (peer->state == PSP_ADHOC_MATCHING_PEER_PARENT || peer->state == PSP_ADHOC_MATCHING_PEER_OUTGOING_REQUEST)) ||
							(context->mode == PSP_ADHOC_MATCHING_MODE_PARENT && (peer->state == PSP_ADHOC_MATCHING_PEER_CHILD || peer->state == PSP_ADHOC_MATCHING_PEER_INCOMING_REQUEST)) ||
							(context->mode == PSP_ADHOC_MATCHING_MODE_P2P && (peer->state == PSP_ADHOC_MATCHING_PEER_P2P || peer->state == PSP_ADHOC_MATCHING_PEER_INCOMING_REQUEST)))
						{
							// Notify other Children of Death
							if (context->mode == PSP_ADHOC_MATCHING_MODE_PARENT && peer->state == PSP_ADHOC_MATCHING_PEER_CHILD && countConnectedPeers(context) > 1)
							{
								// Send Death Message
								sendDeathMessage(context, peer);
							}

							// Mark Peer as Canceled
							peer->state = PSP_ADHOC_MATCHING_PEER_CANCEL_IN_PROGRESS;

							// Send Cancel Event to Peer
							sendCancelMessage(context, peer, optLen, opt);

							// Delete Peer from List
							// Can't delete here, Threads still need this data.
							// deletePeer(context, peer);
							// Marking peer to be timedout instead of deleting immediately
							peer->lastping = 0;

							hleEatCycles(adhocDefaultDelay);
							// Return Success
							return 0;
						}
					}

					// Peer not found
					//return hleLogError(Log::sceNet, ERROR_NET_ADHOC_MATCHING_UNKNOWN_TARGET, "adhocmatching unknown target");
					// Faking success to prevent the game (ie. Soul Calibur) to repeatedly calling this function when the other player is disconnected
					return 0;
				}

				// Context not running
				return hleLogError(Log::sceNet, ERROR_NET_ADHOC_MATCHING_NOT_RUNNING, "adhocmatching not running");
			}

			// Invalid Matching ID
			return hleLogError(Log::sceNet, ERROR_NET_ADHOC_MATCHING_INVALID_ID, "adhocmatching invalid id");
		}

		// Invalid Arguments
		return hleLogError(Log::sceNet, ERROR_NET_ADHOC_MATCHING_INVALID_ARG, "adhocmatching invalid arg");
	}

	// Uninitialized Library
	return hleLogError(Log::sceNet, ERROR_NET_ADHOC_MATCHING_NOT_INITIALIZED, "adhocmatching not initialized");
}

int sceNetAdhocMatchingCancelTargetWithOpt(int matchingId, const char *macAddress, int optLen, u32 optDataPtr) {
	WARN_LOG(Log::sceNet, "UNTESTED sceNetAdhocMatchingCancelTargetWithOpt(%i, %s, %i, %08x) at %08x", matchingId, mac2str((SceNetEtherAddr*)macAddress).c_str(), optLen, optDataPtr, currentMIPS->pc);
	if (!g_Config.bEnableWlan)
		return -1;	
	return NetAdhocMatching_CancelTargetWithOpt(matchingId, macAddress, optLen, optDataPtr);
}

int sceNetAdhocMatchingCancelTarget(int matchingId, const char *macAddress) {
	WARN_LOG(Log::sceNet, "UNTESTED sceNetAdhocMatchingCancelTarget(%i, %s)", matchingId, mac2str((SceNetEtherAddr*)macAddress).c_str());
	if (!g_Config.bEnableWlan)
		return -1;
	return NetAdhocMatching_CancelTargetWithOpt(matchingId, macAddress, 0, 0);
}

int sceNetAdhocMatchingGetHelloOpt(int matchingId, u32 optLenAddr, u32 optDataAddr) {
	WARN_LOG(Log::sceNet, "UNTESTED sceNetAdhocMatchingGetHelloOpt(%i, %08x, %08x)", matchingId, optLenAddr, optDataAddr);
	if (!g_Config.bEnableWlan)
		return -1;

	if (!Memory::IsValidAddress(optLenAddr)) return ERROR_NET_ADHOC_MATCHING_INVALID_ARG;

	s32_le *optlen = PSPPointer<s32_le>::Create(optLenAddr);

	// Multithreading Lock
	peerlock.lock();

	SceNetAdhocMatchingContext * item = findMatchingContext(matchingId);

	if (item != NULL) {
		// Get OptData
		*optlen = item->hellolen;
		if ((*optlen > 0) && Memory::IsValidAddress(optDataAddr)) {
			uint8_t * optdata = Memory::GetPointerWriteUnchecked(optDataAddr);
			memcpy(optdata, item->hello, *optlen);
		}
		//else return ERROR_NET_ADHOC_MATCHING_INVALID_ARG;
	}
	//else return ERROR_NET_ADHOC_MATCHING_INVALID_ID;

	// Multithreading Unlock
	peerlock.unlock();

	return 0;
}

int sceNetAdhocMatchingSetHelloOpt(int matchingId, int optLenAddr, u32 optDataAddr) {
	VERBOSE_LOG(Log::sceNet, "UNTESTED sceNetAdhocMatchingSetHelloOpt(%i, %i, %08x) at %08x", matchingId, optLenAddr, optDataAddr, currentMIPS->pc);
	if (!g_Config.bEnableWlan)
		return -1;

	if (!netAdhocMatchingInited)
		return hleLogDebug(Log::sceNet, ERROR_NET_ADHOC_MATCHING_NOT_INITIALIZED, "adhocmatching not initialized");

	// Multithreading Lock
	peerlock.lock();

	SceNetAdhocMatchingContext* context = findMatchingContext(matchingId);

	// Multithreading Unlock
	peerlock.unlock();

	// Context not found
	if (context == NULL)
		return hleLogError(Log::sceNet, ERROR_NET_ADHOC_MATCHING_INVALID_ID, "adhocmatching invalid id");

	// Invalid Matching Mode (Child)
	if (context->mode == PSP_ADHOC_MATCHING_MODE_CHILD)
		return hleLogDebug(Log::sceNet, ERROR_NET_ADHOC_MATCHING_INVALID_MODE, "adhocmatching invalid mode");

	// Context not running
	if (!context->running)
		return hleLogError(Log::sceNet, ERROR_NET_ADHOC_MATCHING_NOT_RUNNING, "adhocmatching not running");

	// Invalid Optional Data Length
	if ((optLenAddr != 0) && (optDataAddr == 0))
		return hleLogError(Log::sceNet, ERROR_NET_ADHOC_MATCHING_INVALID_OPTLEN, "adhocmatching invalid optlen"); //ERROR_NET_ADHOC_MATCHING_INVALID_ARG

	// Grab Existing Hello Data
	void* hello = context->hello;

	// Free Previous Hello Data, or Reuse it
	//free(hello);

	// Allocation Required
	if (optLenAddr > 0)
	{
		// Allocate Memory
		if (optLenAddr > context->hellolen) {
			hello = realloc(hello, optLenAddr);
		}

		// Out of Memory
		if (hello == NULL) {
			context->hellolen = 0;
			return ERROR_NET_ADHOC_MATCHING_NO_SPACE;
		}

		// Clone Hello Data
		Memory::Memcpy(hello, optDataAddr, optLenAddr);

		// Set Hello Data
		context->hello = (uint8_t*)hello;
		context->hellolen = optLenAddr;
		context->helloAddr = optDataAddr;
	}
	else
	{
		// Delete Hello Data
		context->hellolen = 0;
		context->helloAddr = 0;
		//free(context->hello); // Doesn't need to free it since it will be reused later
		//context->hello = NULL;
	}

	// Return Success
	return 0;
}

static int sceNetAdhocMatchingGetMembers(int matchingId, u32 sizeAddr, u32 buf) {
	DEBUG_LOG(Log::sceNet, "UNTESTED sceNetAdhocMatchingGetMembers(%i, [%08x]=%i, %08x) at %08x", matchingId, sizeAddr, Memory::Read_U32(sizeAddr), buf, currentMIPS->pc);
	if (!g_Config.bEnableWlan)
		return -1;

	if (!netAdhocMatchingInited)
		return hleLogDebug(Log::sceNet, ERROR_NET_ADHOC_MATCHING_NOT_INITIALIZED, "adhocmatching not initialized");

	// Minimum Argument
	if (!Memory::IsValidAddress(sizeAddr))
		return hleLogError(Log::sceNet, ERROR_NET_ADHOC_MATCHING_INVALID_ARG, "adhocmatching invalid arg");

	// Multithreading Lock
	peerlock.lock();
	// Find Matching Context
	SceNetAdhocMatchingContext* context = findMatchingContext(matchingId);
	// Multithreading Unlock
	peerlock.unlock();

	// Context not found
	if (context == NULL)
		return hleLogError(Log::sceNet, ERROR_NET_ADHOC_MATCHING_INVALID_ID, "adhocmatching invalid id");

	// Context not running
	if (!context->running)
		return hleLogError(Log::sceNet, ERROR_NET_ADHOC_MATCHING_NOT_RUNNING, "adhocmatching not running");

	// Buffer Length not available
	if (!Memory::IsValidAddress(sizeAddr))
		return hleLogError(Log::sceNet, ERROR_NET_ADHOC_MATCHING_INVALID_ARG, "adhocmatching invalid arg");

	int* buflen = (int*)Memory::GetPointer(sizeAddr);
	SceNetAdhocMatchingMemberInfoEmu* buf2 = NULL;
	if (Memory::IsValidAddress(buf)) {
		buf2 = (SceNetAdhocMatchingMemberInfoEmu*)Memory::GetPointer(buf);
	}

	// Number of Connected Peers, should we exclude timeout members?
	bool excludeTimedout = false; // false;
	uint32_t peercount = countConnectedPeers(context, excludeTimedout);

	// Calculate Connected Peer Bytesize
	int available = sizeof(SceNetAdhocMatchingMemberInfoEmu) * peercount;

	// Length Returner Mode
	if (buf == 0)
	{
		// Get Connected Peer Count
		*buflen = available;
		DEBUG_LOG(Log::sceNet, "MemberList [Connected: %i]", peercount);
	}

	// Normal Mode
	else
	{
		// Fix Negative Length
		if ((*buflen) < 0) *buflen = 0;

		// Fix Oversize Request
		if ((*buflen) > available) *buflen = available;

		// Clear Memory
		memset(buf2, 0, *buflen);

		// Calculate Requested Peer Count
		int requestedpeers = (*buflen) / sizeof(SceNetAdhocMatchingMemberInfoEmu);

		// Filled Request Counter
		int filledpeers = 0;

		if (requestedpeers > 0)
		{
			// Add Self-Peer first, unless if there is existing Parent/P2P peer
			if (peercount == 1 || context->mode != PSP_ADHOC_MATCHING_MODE_CHILD) {
				// Add Local MAC
				buf2[filledpeers++].mac_addr = context->mac;

				DEBUG_LOG(Log::sceNet, "MemberSelf [%s]", mac2str(&context->mac).c_str());
			}

			// Room for more than local peer
			if (requestedpeers > 1)
			{
				// P2P Mode
				if (context->mode == PSP_ADHOC_MATCHING_MODE_P2P)
				{
					// Find P2P Brother
					SceNetAdhocMatchingMemberInternal* p2p = findP2P(context, excludeTimedout);

					// P2P Brother found
					if (p2p != NULL)
					{
						// Faking lastping
						auto friendpeer = findFriend(&p2p->mac);
						if (p2p->lastping != 0 && friendpeer != NULL && friendpeer->last_recv != 0)
							p2p->lastping = std::max(p2p->lastping, CoreTiming::GetGlobalTimeUsScaled() - defaultLastRecvDelta);
						else
							p2p->lastping = 0;

						// Add P2P Brother MAC
						buf2[filledpeers++].mac_addr = p2p->mac;

						DEBUG_LOG(Log::sceNet, "MemberP2P [%s]", mac2str(&p2p->mac).c_str());
					}
				}

				// Parent or Child Mode
				else
				{
					// Add Parent first
					SceNetAdhocMatchingMemberInternal* parentpeer = findParent(context);
					if (parentpeer != NULL) {
						// Faking lastping
						auto friendpeer = findFriend(&parentpeer->mac);
						if (parentpeer->lastping != 0 && friendpeer != NULL && friendpeer->last_recv != 0)
							parentpeer->lastping = std::max(parentpeer->lastping, CoreTiming::GetGlobalTimeUsScaled() - defaultLastRecvDelta);
						else
							parentpeer->lastping = 0;

						// Add Parent MAC
						buf2[filledpeers++].mac_addr = parentpeer->mac;

						DEBUG_LOG(Log::sceNet, "MemberParent [%s]", mac2str(&parentpeer->mac).c_str());
					}

					// We may need to rearrange children where last joined player placed last
					std::deque<SceNetAdhocMatchingMemberInternal*> sortedPeers;

					// Iterate Peer List
					SceNetAdhocMatchingMemberInternal* peer = context->peerlist;
					for (; peer != NULL && filledpeers < requestedpeers; peer = peer->next)
					{
						// Should we exclude timedout members?
						if (!excludeTimedout || peer->lastping != 0) {
							// Faking lastping
							auto friendpeer = findFriend(&peer->mac);
							if (peer->lastping != 0 && friendpeer != NULL && friendpeer->last_recv != 0)
								peer->lastping = std::max(peer->lastping, CoreTiming::GetGlobalTimeUsScaled() - defaultLastRecvDelta);
							else
								peer->lastping = 0;

							// Add Peer MAC
							sortedPeers.push_front(peer);
						}
					}

					// Iterate rearranged peers
					for (const auto& peer : sortedPeers) {
						// Parent Mode
						if (context->mode == PSP_ADHOC_MATCHING_MODE_PARENT) {
							// Interested in Children
							if (peer->state == PSP_ADHOC_MATCHING_PEER_CHILD) {
								// Add Child MAC
								buf2[filledpeers++].mac_addr = peer->mac;

								DEBUG_LOG(Log::sceNet, "MemberChild [%s]", mac2str(&peer->mac).c_str());
							}
						}

						// Child Mode
						else {
							// Interested in Siblings
							if (peer->state == PSP_ADHOC_MATCHING_PEER_CHILD) {
								// Add Peer MAC
								buf2[filledpeers++].mac_addr = peer->mac;

								DEBUG_LOG(Log::sceNet, "MemberSibling [%s]", mac2str(&peer->mac).c_str());
							}
							// Self Peer
							else if (peer->state == 0) {
								// Add Local MAC
								buf2[filledpeers++].mac_addr = peer->mac;

								DEBUG_LOG(Log::sceNet, "MemberSelf [%s]", mac2str(&peer->mac).c_str());
							}

						}
					}
					sortedPeers.clear();
				}
			}

			// Link Result List
			for (int i = 0; i < filledpeers - 1; i++)
			{
				// Link Next Element
				//buf2[i].next = &buf2[i + 1];
				buf2[i].next = buf + (sizeof(SceNetAdhocMatchingMemberInfoEmu) * (i + 1LL));
			}
			// Fix Last Element
			if (filledpeers > 0) buf2[filledpeers - 1].next = 0;
		}

		// Fix Buffer Size
		*buflen = sizeof(SceNetAdhocMatchingMemberInfoEmu) * filledpeers;
		DEBUG_LOG(Log::sceNet, "MemberList [Requested: %i][Discovered: %i]", requestedpeers, filledpeers);
	}

	// Return Success
	return hleDelayResult(0, "delay 100 ~ 1000us", 100); // seems to have different thread running within the delay duration
}

// Gran Turismo may replace the 1st bit of the 1st byte of MAC address's OUI with 0 (unicast bit), or replace the whole 6-bytes of MAC address with all 00 (invalid mac) for unknown reason
int sceNetAdhocMatchingSendData(int matchingId, const char *mac, int dataLen, u32 dataAddr) {
	WARN_LOG(Log::sceNet, "UNTESTED sceNetAdhocMatchingSendData(%i, %s, %i, %08x) at %08x", matchingId, mac2str((SceNetEtherAddr*)mac).c_str(), dataLen, dataAddr, currentMIPS->pc);
	if (!g_Config.bEnableWlan)
		return -1;
	
	// Initialized Library
	if (netAdhocMatchingInited)
	{
		// Valid Arguments
		if (mac != NULL)
		{
			// Find Matching Context
			SceNetAdhocMatchingContext * context = findMatchingContext(matchingId);

			// Found Context
			if (context != NULL)
			{
				// Running Context
				if (context->running)
				{
					// Invalid Data Length
					if (dataLen <=0 || dataAddr == 0)
						// Invalid Data Length
						return hleLogError(Log::sceNet, ERROR_NET_ADHOC_MATCHING_INVALID_DATALEN, "invalid datalen");

					void* data = NULL;
					if (Memory::IsValidAddress(dataAddr)) data = Memory::GetPointerWriteUnchecked(dataAddr);

					// Lock the peer
					std::lock_guard<std::recursive_mutex> peer_guard(peerlock);

					// Find Target Peer
					SceNetAdhocMatchingMemberInternal* peer = findPeer(context, (SceNetEtherAddr*)mac);

					// Found Peer
					if (peer != NULL)
					{
						// Valid Peer Connection State
						if (peer->state == PSP_ADHOC_MATCHING_PEER_PARENT || peer->state == PSP_ADHOC_MATCHING_PEER_CHILD || peer->state == PSP_ADHOC_MATCHING_PEER_P2P)
						{
							// Send in Progress
							if (peer->sending)
								return hleLogError(Log::sceNet, ERROR_NET_ADHOC_MATCHING_DATA_BUSY, "data busy");

							// Mark Peer as Sending
							peer->sending = 1;

							// Send Data to Peer
							sendBulkDataPacket(context, &peer->mac, dataLen, data);

							// Return Success
							return 0;
						}

						// Not connected / accepted
						return hleLogError(Log::sceNet, ERROR_NET_ADHOC_MATCHING_NOT_ESTABLISHED, "not established");
					}

					// Peer not found
					return hleLogError(Log::sceNet, ERROR_NET_ADHOC_MATCHING_UNKNOWN_TARGET, "unknown target");
				}

				// Context not running
				return hleLogError(Log::sceNet, ERROR_NET_ADHOC_MATCHING_NOT_RUNNING, "not running");
			}

			// Invalid Matching ID
			return hleLogError(Log::sceNet, ERROR_NET_ADHOC_MATCHING_INVALID_ID, "invalid id");
		}

		// Invalid Arguments
		return hleLogError(Log::sceNet, ERROR_NET_ADHOC_MATCHING_INVALID_ARG, "invalid arg");
	}

	// Uninitialized Library
	return hleLogError(Log::sceNet, ERROR_NET_ADHOC_MATCHING_NOT_INITIALIZED, "not initialized");
}

int sceNetAdhocMatchingAbortSendData(int matchingId, const char *mac) {
	WARN_LOG(Log::sceNet, "UNTESTED sceNetAdhocMatchingAbortSendData(%i, %s)", matchingId, mac2str((SceNetEtherAddr*)mac).c_str());
	if (!g_Config.bEnableWlan)
		return -1;
	
	// Initialized Library
	if (netAdhocMatchingInited)
	{
		// Valid Arguments
		if (mac != NULL)
		{
			// Find Matching Context
			SceNetAdhocMatchingContext * context = findMatchingContext(matchingId);

			// Found Context
			if (context != NULL)
			{
				// Running Context
				if (context->running)
				{
					// Find Target Peer
					SceNetAdhocMatchingMemberInternal * peer = findPeer(context, (SceNetEtherAddr *)mac);

					// Found Peer
					if (peer != NULL)
					{
						// Peer is sending
						if (peer->sending)
						{
							// Set Peer as Bulk Idle
							peer->sending = 0;

							// Stop Bulk Data Sending (if in progress)
							abortBulkTransfer(context, peer);
						}

						// Return Success
						return 0;
					}

					// Peer not found
					return hleLogError(Log::sceNet, ERROR_NET_ADHOC_MATCHING_UNKNOWN_TARGET, "adhocmatching unknown target");
				}

				// Context not running
				return hleLogError(Log::sceNet, ERROR_NET_ADHOC_MATCHING_NOT_RUNNING, "adhocmatching not running");
			}

			// Invalid Matching ID
			return hleLogError(Log::sceNet, ERROR_NET_ADHOC_MATCHING_INVALID_ID, "adhocmatching invalid id");
		}

		// Invalid Arguments
		return hleLogError(Log::sceNet, ERROR_NET_ADHOC_MATCHING_INVALID_ARG, "adhocmatching invalid arg");
	}

	// Uninitialized Library
	return hleLogError(Log::sceNet, ERROR_NET_ADHOC_MATCHING_NOT_INITIALIZED, "adhocmatching not initialized");
}

// Get the maximum memory usage by the matching library
static int sceNetAdhocMatchingGetPoolMaxAlloc() {
	ERROR_LOG(Log::sceNet, "UNIMPL sceNetAdhocMatchingGetPoolMaxAlloc() at %08x", currentMIPS->pc);
	if (!g_Config.bEnableWlan)
		return -1;
	
	// Lazy way out - hardcoded return value
	return hleLogDebug(Log::sceNet, fakePoolSize/2, "faked value");
}

int sceNetAdhocMatchingGetPoolStat(u32 poolstatPtr) {
	DEBUG_LOG(Log::sceNet, "UNTESTED sceNetAdhocMatchingGetPoolStat(%08x) at %08x", poolstatPtr, currentMIPS->pc);
	if (!g_Config.bEnableWlan)
		return -1;
	
	// Initialized Library
	if (netAdhocMatchingInited)
	{
		SceNetMallocStat * poolstat = NULL;
		if (Memory::IsValidAddress(poolstatPtr)) poolstat = (SceNetMallocStat *)Memory::GetPointer(poolstatPtr);

		// Valid Argument
		if (poolstat != NULL)
		{
			// Fill Poolstat with Fake Data
			poolstat->pool = fakePoolSize;
			poolstat->maximum = fakePoolSize / 2; // Max usage faked to halt the pool
			poolstat->free = fakePoolSize - poolstat->maximum;

			// Return Success
			return 0;
		}

		// Invalid Argument
		return hleLogError(Log::sceNet, ERROR_NET_ADHOC_MATCHING_INVALID_ARG, "adhocmatching invalid arg");
	}

	// Uninitialized Library
	return hleLogError(Log::sceNet, ERROR_NET_ADHOC_MATCHING_NOT_INITIALIZED, "adhocmatching not initialized");
}

void __NetTriggerCallbacks()
{
	std::lock_guard<std::recursive_mutex> adhocGuard(adhocEvtMtx);
	hleSkipDeadbeef();
	int delayus = adhocDefaultDelay;

	auto params = adhocctlEvents.begin();
	if (params != adhocctlEvents.end())
	{
		int newState = adhocctlState;
		u32 flags = params->first;
		u32 error = params->second;
		u32_le args[3] = { 0, 0, 0 };
		args[0] = flags;
		args[1] = error;
		u64 now = (u64)(time_now_d() * 1000000.0);

		// FIXME: When Joining a group, Do we need to wait for group creator's peer data before triggering the callback to make sure the game not to thinks we're the group creator?
		if ((flags != ADHOCCTL_EVENT_CONNECT && flags != ADHOCCTL_EVENT_GAME) || adhocConnectionType != ADHOC_JOIN || getActivePeerCount() > 0 || static_cast<s64>(now - adhocctlStartTime) > adhocDefaultTimeout)
		{
			// Since 0 is a valid index to types_ we use -1 to detects if it was loaded from an old save state
			if (actionAfterAdhocMipsCall < 0) {
				actionAfterAdhocMipsCall = __KernelRegisterActionType(AfterAdhocMipsCall::Create);
			}

			delayus = adhocEventPollDelay; // May need to add an extra delay if a certain I/O Timing method causing disconnection issue
			switch (flags) {
			case ADHOCCTL_EVENT_CONNECT:
				newState = ADHOCCTL_STATE_CONNECTED;
				if (adhocConnectionType == ADHOC_CREATE)
					delayus = adhocEventDelay; // May affects Dissidia 012 and GTA VCS
				else if (adhocConnectionType == ADHOC_CONNECT)
					delayus = adhocEventDelay / 2;
				break;
			case ADHOCCTL_EVENT_SCAN: // notified only when scan completed?
				newState = ADHOCCTL_STATE_DISCONNECTED;
				//delayus = adhocEventDelay / 2;
				break;
			case ADHOCCTL_EVENT_DISCONNECT:
				newState = ADHOCCTL_STATE_DISCONNECTED;
				delayus = adhocDefaultDelay; // Tekken 5 expects AdhocctlDisconnect to be done within ~17ms (a frame?)
				break;
			case ADHOCCTL_EVENT_GAME: 
			{
				newState = ADHOCCTL_STATE_GAMEMODE;
				delayus = adhocEventDelay;
				// TODO: Use blocking PTP connection to sync the timing just like official prx did (which is done before notifying user-defined Adhocctl Handlers)
				// Workaround: Extra delay to prevent Joining player to progress faster than the Creator on Pocket Pool, but unbalanced delays could cause an issue on Shaun White Snowboarding :(
				if (adhocConnectionType == ADHOC_JOIN) 
					delayus += adhocExtraDelay * 3;
				// Shows player list
				INFO_LOG(Log::sceNet, "GameMode - All players have joined:");
				int i = 0;
				for (auto& mac : gameModeMacs) {
					INFO_LOG(Log::sceNet, "GameMode macAddress#%d=%s", i++, mac2str(&mac).c_str());
					if (i >= ADHOCCTL_GAMEMODE_MAX_MEMBERS)
						break;
				}
			}
			break;
			case ADHOCCTL_EVENT_DISCOVER:
				newState = ADHOCCTL_STATE_DISCOVER;
				break;
			case ADHOCCTL_EVENT_WOL_INTERRUPT:
				newState = ADHOCCTL_STATE_WOL;
				break;
			case ADHOCCTL_EVENT_ERROR:
				delayus = adhocDefaultDelay * 3;
				break;
			}

			for (std::map<int, AdhocctlHandler>::iterator it = adhocctlHandlers.begin(); it != adhocctlHandlers.end(); ++it) {
				DEBUG_LOG(Log::sceNet, "AdhocctlCallback: [ID=%i][EVENT=%i][Error=%08x]", it->first, flags, error);
				args[2] = it->second.argument;
				AfterAdhocMipsCall* after = (AfterAdhocMipsCall*)__KernelCreateAction(actionAfterAdhocMipsCall);
				after->SetData(it->first, flags, args[2]);
				hleEnqueueCall(it->second.entryPoint, 3, args, after);
			}
			adhocctlEvents.pop_front();
			// Since we don't have beforeAction, simulate it using ScheduleEvent
			ScheduleAdhocctlState(flags, newState, delayus, "adhocctl callback state");
			return;
		}
	}

	// Must be delayed long enough whenever there is a pending callback. Should it be 100-500ms for Adhocctl Events? or Not Less than the delays on sceNetAdhocctl HLE?
	sceKernelDelayThread(adhocDefaultDelay);
}

void __NetMatchingCallbacks() //(int matchingId)
{
	std::lock_guard<std::recursive_mutex> adhocGuard(adhocEvtMtx);
	hleSkipDeadbeef();
	// Note: Super Pocket Tennis / Thrillville Off the Rails seems to have a very short timeout (ie. ~5ms) while waiting for the event to arrived on the callback handler, but Lord of Arcana may not work well with 5ms (~3m or ~10ms seems to be good)
	// Games with 4-players or more (ie. Gundam: Senjou No Kizuna Portable) will also need lower delay/latency (ie. ~3ms seems to be good, 2ms or lower doesn't work well) so MatchingEvents can be processed faster, thus won't be piling up in the queue.
	// Using 3ms seems to fix Player list issue on StarWars The Force Unleashed.
	int delayus = 3000;

	auto params = matchingEvents.begin();
	if (params != matchingEvents.end()) {
		u32_le args[6];
		memcpy(args, params->data, sizeof(args));
		auto context = findMatchingContext(args[0]);

		if (actionAfterMatchingMipsCall < 0) {
			actionAfterMatchingMipsCall = __KernelRegisterActionType(AfterMatchingMipsCall::Create);
		}
		DEBUG_LOG(Log::sceNet, "AdhocMatching - Remaining Events: %zu", matchingEvents.size());
		auto peer = findPeer(context, (SceNetEtherAddr*)Memory::GetPointer(args[2]));
		// Discard HELLO Events when in the middle of joining, as some games (ie. Super Pocket Tennis) might tried to join again (TODO: Need to confirm whether sceNetAdhocMatchingSelectTarget supposed to be blocking the current thread or not)
<<<<<<< HEAD
		if (peer == NULL || (args[1] != PSP_ADHOC_MATCHING_EVENT_HELLO || (peer->state != PSP_ADHOC_MATCHING_PEER_OUTGOING_REQUEST && peer->state != PSP_ADHOC_MATCHING_PEER_INCOMING_REQUEST && peer->state != PSP_ADHOC_MATCHING_PEER_CANCEL_IN_PROGRESS))) {
			DEBUG_LOG(SCENET, "AdhocMatchingCallback: [ID=%i][EVENT=%i][%s]", args[0], args[1], mac2str((SceNetEtherAddr *)Memory::GetPointer(args[2])).c_str());
=======
		if (peer == NULL || (args[1] != PSP_ADHOC_MATCHING_EVENT_HELLO || (peer->state != PSP_ADHOC_MATCHING_PEER_OUTGOING_REQUEST && peer->state != PSP_ADHOC_MATCHING_PEER_INCOMING_REQUEST))) {
			DEBUG_LOG(Log::sceNet, "AdhocMatchingCallback: [ID=%i][EVENT=%i][%s]", args[0], args[1], mac2str((SceNetEtherAddr *)Memory::GetPointer(args[2])).c_str());
>>>>>>> a6dbb4df
		
			AfterMatchingMipsCall* after = (AfterMatchingMipsCall*)__KernelCreateAction(actionAfterMatchingMipsCall);
			after->SetData(args[0], args[1], args[2]);
			hleEnqueueCall(args[5], 5, args, after);
			matchingEvents.pop_front();
		}
		else {
			DEBUG_LOG(Log::sceNet, "AdhocMatching - Discarding Callback: [ID=%i][EVENT=%i][%s]", args[0], args[1], mac2str((SceNetEtherAddr*)Memory::GetPointer(args[2])).c_str());
			matchingEvents.pop_front();
		}
	}

	// Must be delayed long enough whenever there is a pending callback. Should it be 10-100ms for Matching Events? or Not Less than the delays on sceNetAdhocMatching HLE?
	sceKernelDelayThreadCB(delayus);
}

const HLEFunction sceNetAdhoc[] = {
	{0XE1D621D7, &WrapU_V<sceNetAdhocInit>,                            "sceNetAdhocInit",                        'x', ""         },
	{0XA62C6F57, &WrapI_V<sceNetAdhocTerm>,                            "sceNetAdhocTerm",                        'i', ""         },
	{0X0AD043ED, &WrapI_C<sceNetAdhocctlConnect>,                      "sceNetAdhocctlConnect",                  'i', "s"        },
	{0X6F92741B, &WrapI_CIIU<sceNetAdhocPdpCreate>,                    "sceNetAdhocPdpCreate",                   'i', "siix"     },
	{0XABED3790, &WrapI_ICUVIII<sceNetAdhocPdpSend>,                   "sceNetAdhocPdpSend",                     'i', "isxpiii"  },
	{0XDFE53E03, &WrapI_IVVVVUI<sceNetAdhocPdpRecv>,                   "sceNetAdhocPdpRecv",                     'i', "ippppxi"  },
	{0X7F27BB5E, &WrapI_II<sceNetAdhocPdpDelete>,                      "sceNetAdhocPdpDelete",                   'i', "ii"       },
	{0XC7C1FC57, &WrapI_UU<sceNetAdhocGetPdpStat>,                     "sceNetAdhocGetPdpStat",                  'i', "xx"       },
	{0X157E6225, &WrapI_II<sceNetAdhocPtpClose>,                       "sceNetAdhocPtpClose",                    'i', "ii"       },
	{0X4DA4C788, &WrapI_IUUII<sceNetAdhocPtpSend>,                     "sceNetAdhocPtpSend",                     'i', "ixxii"    },
	{0X877F6D66, &WrapI_CICIIIII<sceNetAdhocPtpOpen>,                  "sceNetAdhocPtpOpen",                     'i', "sisiiiii" },
	{0X8BEA2B3E, &WrapI_IUUII<sceNetAdhocPtpRecv>,                     "sceNetAdhocPtpRecv",                     'i', "ixxii"    },
	{0X9DF81198, &WrapI_IUUII<sceNetAdhocPtpAccept>,                   "sceNetAdhocPtpAccept",                   'i', "ixxii"    },
	{0XE08BDAC1, &WrapI_CIIIIII<sceNetAdhocPtpListen>,                 "sceNetAdhocPtpListen",                   'i', "siiiiii"  },
	{0XFC6FC07B, &WrapI_III<sceNetAdhocPtpConnect>,                    "sceNetAdhocPtpConnect",                  'i', "iii"      },
	{0X9AC2EEAC, &WrapI_III<sceNetAdhocPtpFlush>,                      "sceNetAdhocPtpFlush",                    'i', "iii"      },
	{0XB9685118, &WrapI_UU<sceNetAdhocGetPtpStat>,                     "sceNetAdhocGetPtpStat",                  'i', "xx"       },
	{0X3278AB0C, &WrapI_CUI<sceNetAdhocGameModeCreateReplica>,         "sceNetAdhocGameModeCreateReplica",       'i', "sxi"      },
	{0X98C204C8, &WrapI_V<sceNetAdhocGameModeUpdateMaster>,            "sceNetAdhocGameModeUpdateMaster",        'i', ""         },
	{0XFA324B4E, &WrapI_IU<sceNetAdhocGameModeUpdateReplica>,          "sceNetAdhocGameModeUpdateReplica",       'i', "ix"       },
	{0XA0229362, &WrapI_V<sceNetAdhocGameModeDeleteMaster>,            "sceNetAdhocGameModeDeleteMaster",        'i', ""         },
	{0X0B2228E9, &WrapI_I<sceNetAdhocGameModeDeleteReplica>,           "sceNetAdhocGameModeDeleteReplica",       'i', "i"        },
	{0X7F75C338, &WrapI_UI<sceNetAdhocGameModeCreateMaster>,           "sceNetAdhocGameModeCreateMaster",        'i', "xi"       },
	{0X73BFD52D, &WrapI_II<sceNetAdhocSetSocketAlert>,                 "sceNetAdhocSetSocketAlert",              'i', "ii"       },
	{0X4D2CE199, &WrapI_IU<sceNetAdhocGetSocketAlert>,                 "sceNetAdhocGetSocketAlert",              'i', "ix"       },
	{0X7A662D6B, &WrapI_UIII<sceNetAdhocPollSocket>,                   "sceNetAdhocPollSocket",                  'i', "xiii"     },
	// Fake function for PPSSPP's use.
	{0X756E6E6F, &WrapV_V<__NetTriggerCallbacks>,                      "__NetTriggerCallbacks",                  'v', ""         },
};							

const HLEFunction sceNetAdhocMatching[] = {
	{0X2A2A1E07, &WrapI_U<sceNetAdhocMatchingInit>,                    "sceNetAdhocMatchingInit",                'i', "x"        },
	{0X7945ECDA, &WrapI_V<sceNetAdhocMatchingTerm>,                    "sceNetAdhocMatchingTerm",                'i', ""         },
	{0XCA5EDA6F, &WrapI_IIIIIIIIU<sceNetAdhocMatchingCreate>,          "sceNetAdhocMatchingCreate",              'i', "iiiiiiiix"},
	{0X93EF3843, &WrapI_IIIIIIU<sceNetAdhocMatchingStart>,             "sceNetAdhocMatchingStart",               'i', "iiiiiix"  },
	{0xE8454C65, &WrapI_IIIIIIIIU<sceNetAdhocMatchingStart2>,          "sceNetAdhocMatchingStart2",              'i', "iiiiiiiix"},
	{0X32B156B3, &WrapI_I<sceNetAdhocMatchingStop>,                    "sceNetAdhocMatchingStop",                'i', "i"        },
	{0XF16EAF4F, &WrapI_I<sceNetAdhocMatchingDelete>,                  "sceNetAdhocMatchingDelete",              'i', "i"        },
	{0X5E3D4B79, &WrapI_ICIU<sceNetAdhocMatchingSelectTarget>,         "sceNetAdhocMatchingSelectTarget",        'i', "isix"     },
	{0XEA3C6108, &WrapI_IC<sceNetAdhocMatchingCancelTarget>,           "sceNetAdhocMatchingCancelTarget",        'i', "is"       },
	{0X8F58BEDF, &WrapI_ICIU<sceNetAdhocMatchingCancelTargetWithOpt>,  "sceNetAdhocMatchingCancelTargetWithOpt", 'i', "isix"     },
	{0XB5D96C2A, &WrapI_IUU<sceNetAdhocMatchingGetHelloOpt>,           "sceNetAdhocMatchingGetHelloOpt",         'i', "ixx"      },
	{0XB58E61B7, &WrapI_IIU<sceNetAdhocMatchingSetHelloOpt>,           "sceNetAdhocMatchingSetHelloOpt",         'i', "iix"      },
	{0XC58BCD9E, &WrapI_IUU<sceNetAdhocMatchingGetMembers>,            "sceNetAdhocMatchingGetMembers",          'i', "ixx"      },
	{0XF79472D7, &WrapI_ICIU<sceNetAdhocMatchingSendData>,             "sceNetAdhocMatchingSendData",            'i', "isix"     },
	{0XEC19337D, &WrapI_IC<sceNetAdhocMatchingAbortSendData>,          "sceNetAdhocMatchingAbortSendData",       'i', "is"       },
	{0X40F8F435, &WrapI_V<sceNetAdhocMatchingGetPoolMaxAlloc>,         "sceNetAdhocMatchingGetPoolMaxAlloc",     'i', ""         },
	{0X9C5CFB7D, &WrapI_U<sceNetAdhocMatchingGetPoolStat>,             "sceNetAdhocMatchingGetPoolStat",         'i', "x"        },
	// Fake function for PPSSPP's use.
	{0X756E6F00, &WrapV_V<__NetMatchingCallbacks>,                     "__NetMatchingCallbacks",                 'v', ""         },
};

int NetAdhocctl_ExitGameMode() {
	if (gameModeSocket > 0) {
		NetAdhocPdp_Delete(gameModeSocket, 0);
		gameModeSocket = (int)INVALID_SOCKET;
	}

	deleteAllGMB();
	gameModePeerPorts.clear();

	adhocctlCurrentMode = ADHOCCTL_MODE_NONE;
	netAdhocGameModeEntered = false;
	return NetAdhocctl_Disconnect();
}

static int sceNetAdhocctlExitGameMode() {
	WARN_LOG(Log::sceNet, "UNTESTED sceNetAdhocctlExitGameMode() at %08x", currentMIPS->pc);
	
	return NetAdhocctl_ExitGameMode();
}

static int sceNetAdhocctlGetGameModeInfo(u32 infoAddr) {
	DEBUG_LOG(Log::sceNet, "sceNetAdhocctlGetGameModeInfo(%08x)", infoAddr);
	if (!netAdhocctlInited)
		return hleLogError(Log::sceNet, ERROR_NET_ADHOCCTL_NOT_INITIALIZED, "not initialized");

	if (!Memory::IsValidAddress(infoAddr))
		return hleLogError(Log::sceNet, ERROR_NET_ADHOCCTL_INVALID_ARG, "invalid arg");

	SceNetAdhocctlGameModeInfo* gmInfo = (SceNetAdhocctlGameModeInfo*)Memory::GetPointer(infoAddr);
	// Writes number of participants and each participating MAC address into infoAddr/gmInfo
	gmInfo->num = static_cast<s32_le>(gameModeMacs.size());
	int i = 0;
	for (auto& mac : gameModeMacs) {
		VERBOSE_LOG(Log::sceNet, "GameMode macAddress#%d=%s", i, mac2str(&mac).c_str());
		gmInfo->members[i++] = mac;
		if (i >= ADHOCCTL_GAMEMODE_MAX_MEMBERS) 
			break;
	}

	hleEatMicro(100);
	return 0;
}

static int sceNetAdhocctlGetPeerList(u32 sizeAddr, u32 bufAddr) {
	s32_le *buflen = NULL;
	if (Memory::IsValidAddress(sizeAddr)) buflen = (s32_le *)Memory::GetPointer(sizeAddr);
	SceNetAdhocctlPeerInfoEmu *buf = NULL;
	if (Memory::IsValidAddress(bufAddr)) buf = (SceNetAdhocctlPeerInfoEmu *)Memory::GetPointer(bufAddr);

	DEBUG_LOG(Log::sceNet, "sceNetAdhocctlGetPeerList([%08x]=%i, %08x) at %08x", sizeAddr, /*buflen ? *buflen : -1*/Memory::Read_U32(sizeAddr), bufAddr, currentMIPS->pc);
	if (!g_Config.bEnableWlan) {
		return -1;
	}

	// Initialized Library
	if (netAdhocctlInited) {
		// Minimum Arguments
		if (buflen != NULL) {
			// FIXME: Sometimes returing 0x80410682 when Adhocctl is still BUSY or before AdhocctlGetState became ADHOCCTL_STATE_CONNECTED or related to Auth/Library ?

			// Multithreading Lock
			peerlock.lock();

			bool excludeTimedout = true;
			// Length Calculation Mode
			if (buf == NULL) {
				int activePeers = getActivePeerCount(excludeTimedout);
				*buflen = activePeers * sizeof(SceNetAdhocctlPeerInfoEmu);
				DEBUG_LOG(Log::sceNet, "PeerList [Active: %i]", activePeers);
			}
			// Normal Mode
			else {
				// Discovery Counter
				int discovered = 0;

				// Calculate Request Count
				int requestcount = *buflen / sizeof(SceNetAdhocctlPeerInfoEmu);

				// FIXME: When bufAddr is not null but buffer size is smaller than activePeers * sizeof(SceNetAdhocctlPeerInfoEmu), simply return buffer size = 0 without filling the buffer?

				// Clear Memory
				memset(buf, 0, *buflen);

				// Minimum Arguments
				if (requestcount > 0) {
					// Peer Reference
					SceNetAdhocctlPeerInfo * peer = friends;

					// Iterate Peers
					for (; peer != NULL && discovered < requestcount; peer = peer->next) {
						// Exclude Soon to be timedout peers?
						if (!excludeTimedout || peer->last_recv != 0) {
							// Faking Last Receive Time
							if (peer->last_recv != 0) 
								peer->last_recv = std::max(peer->last_recv, CoreTiming::GetGlobalTimeUsScaled() - defaultLastRecvDelta);

							// Copy Peer Info
							buf[discovered].nickname = peer->nickname;
							buf[discovered].mac_addr = peer->mac_addr;
							buf[discovered].flags = 0x0400;
							buf[discovered].last_recv = peer->last_recv;
							discovered++;

							u32_le ipaddr = peer->ip_addr;
							DEBUG_LOG(Log::sceNet, "Peer [%s][%s][%s][%llu]", mac2str(&peer->mac_addr).c_str(), ip2str(*(in_addr*)&ipaddr).c_str(), (const char*)&peer->nickname.data, peer->last_recv);
						}
					}

					// Link List
					for (int i = 0; i < discovered - 1; i++) {
						// Link Network
						buf[i].next = bufAddr+(sizeof(SceNetAdhocctlPeerInfoEmu)*i) + sizeof(SceNetAdhocctlPeerInfoEmu);
					}
					// Fix Last Element
					if (discovered > 0) buf[discovered - 1].next = 0;
				}

				// Fix Size
				*buflen = discovered * sizeof(SceNetAdhocctlPeerInfoEmu);
				DEBUG_LOG(Log::sceNet, "PeerList [Requested: %i][Discovered: %i]", requestcount, discovered);
			}

			// Multithreading Unlock
			peerlock.unlock();

			// Return Success
			return hleDelayResult(0, "delay 100 ~ 1000us", 100); // seems to have different thread running within the delay duration
		}

		// Invalid Arguments
		return hleLogDebug(Log::sceNet, ERROR_NET_ADHOCCTL_INVALID_ARG, "invalid arg");
	}

	// Uninitialized Library
	return hleLogDebug(Log::sceNet, ERROR_NET_ADHOCCTL_NOT_INITIALIZED, "not initialized");
}

static int sceNetAdhocctlGetAddrByName(const char *nickName, u32 sizeAddr, u32 bufAddr) {
	s32_le *buflen = NULL; //int32_t
	if (Memory::IsValidAddress(sizeAddr)) buflen = (s32_le *)Memory::GetPointer(sizeAddr);

	char nckName[ADHOCCTL_NICKNAME_LEN];
	memcpy(nckName, nickName, ADHOCCTL_NICKNAME_LEN); // Copied to null-terminated var to prevent unexpected behaviour on Logs
	nckName[ADHOCCTL_NICKNAME_LEN - 1] = 0;
	
	WARN_LOG_REPORT_ONCE(sceNetAdhocctlGetAddrByName, Log::sceNet, "UNTESTED sceNetAdhocctlGetAddrByName(%s, [%08x]=%d/%zu, %08x) at %08x", nckName, sizeAddr, buflen ? *buflen : -1, sizeof(SceNetAdhocctlPeerInfoEmu), bufAddr, currentMIPS->pc);
	
	// Library initialized
	if (netAdhocctlInited)
	{
		// Valid Arguments
		if (nickName != NULL && buflen != NULL)
		{
			SceNetAdhocctlPeerInfoEmu *buf = NULL;
			if (Memory::IsValidAddress(bufAddr)) buf = (SceNetAdhocctlPeerInfoEmu *)Memory::GetPointer(bufAddr);

			// Multithreading Lock
			peerlock.lock();

			// Length Calculation Mode
			if (buf == NULL) {
				int foundName = getNicknameCount(nickName);
				*buflen = foundName * sizeof(SceNetAdhocctlPeerInfoEmu);
				DEBUG_LOG(Log::sceNet, "PeerNameList [%s: %i]", nickName, foundName);
			}
			// Normal Information Mode
			else
			{
				// Clear Memory
				memset(buf, 0, *buflen);

				// Discovered Player Count
				int discovered = 0;

				// Calculate Requested Elements
				int requestcount = *buflen / sizeof(SceNetAdhocctlPeerInfoEmu);

				// Minimum Space available
				if (requestcount > 0)
				{
					// Local Nickname Matches
					if (strncmp((char *)&parameter.nickname.data, nickName, ADHOCCTL_NICKNAME_LEN) == 0)
					{
						// Get Local IP Address
						sockaddr_in addr;
						SceNetEtherAddr mac;

						getLocalIp(&addr);
						buf[discovered].nickname = parameter.nickname;
						buf[discovered].nickname.data[ADHOCCTL_NICKNAME_LEN - 1] = 0; // last char need to be null-terminated char
						getLocalMac(&mac);
						buf[discovered].mac_addr = mac;
						buf[discovered].flags = 0x0400;
						u64 lastrecv = std::max(0LL, static_cast<s64>(CoreTiming::GetGlobalTimeUsScaled() - defaultLastRecvDelta));
						buf[discovered++].last_recv = lastrecv;

						DEBUG_LOG(Log::sceNet, "Peer [%s][%s][%s][%llu]", mac2str(&mac).c_str(), ip2str(addr.sin_addr).c_str(), nickName, lastrecv);
					}

					// Peer Reference
					SceNetAdhocctlPeerInfo * peer = friends;

					// Iterate Peers
					for (; peer != NULL && discovered < requestcount; peer = peer->next)
					{
						// Match found
						if (peer->last_recv != 0 && strncmp((char *)&peer->nickname.data, nickName, ADHOCCTL_NICKNAME_LEN) == 0)
						{
							// Fake Receive Time
							peer->last_recv = std::max(peer->last_recv, CoreTiming::GetGlobalTimeUsScaled() - defaultLastRecvDelta);

							// Copy Peer Info
							buf[discovered].nickname = peer->nickname;
							buf[discovered].nickname.data[ADHOCCTL_NICKNAME_LEN - 1] = 0; // last char need to be null-terminated char
							buf[discovered].mac_addr = peer->mac_addr;
							buf[discovered].flags = 0x0400;
							buf[discovered++].last_recv = peer->last_recv;

							u32_le ipaddr = peer->ip_addr;
							DEBUG_LOG(Log::sceNet, "Peer [%s][%s][%s][%llu]", mac2str(&peer->mac_addr).c_str(), ip2str(*(in_addr*)&ipaddr).c_str(), (const char*)&peer->nickname.data, peer->last_recv);
						}
					}

					// Link List
					for (int i = 0; i < discovered - 1; i++)
					{
						// Link Network
						buf[i].next = bufAddr + (sizeof(SceNetAdhocctlPeerInfoEmu)*i) + sizeof(SceNetAdhocctlPeerInfoEmu);
					}

					// Fix Last Element
					if (discovered > 0) buf[discovered - 1].next = 0;
				}

				// Fix Buffer Size
				*buflen = discovered * sizeof(SceNetAdhocctlPeerInfoEmu);
				DEBUG_LOG(Log::sceNet, "PeerNameList [%s][Requested: %i][Discovered: %i]", nickName, requestcount, discovered);
			}

			// Multithreading Unlock
			peerlock.unlock();

			// Return Success
			return hleLogDebug(Log::sceNet, hleDelayResult(0, "delay 100 ~ 1000us", 100), "success"); // FIXME: Might have similar delay with GetPeerList? need to know which games using this tho
		}

		// Invalid Arguments
		return ERROR_NET_ADHOCCTL_INVALID_ARG;
	}

	// Library uninitialized
	return ERROR_NET_ADHOCCTL_NOT_INITIALIZED;
}

const HLEFunction sceNetAdhocctl[] = {
	{0XE26F226E, &WrapU_IIU<sceNetAdhocctlInit>,                       "sceNetAdhocctlInit",                     'x', "iix"      },
	{0X9D689E13, &WrapI_V<sceNetAdhocctlTerm>,                         "sceNetAdhocctlTerm",                     'i', ""         },
	{0X20B317A0, &WrapU_UU<sceNetAdhocctlAddHandler>,                  "sceNetAdhocctlAddHandler",               'x', "xx"       },
	{0X6402490B, &WrapU_U<sceNetAdhocctlDelHandler>,                   "sceNetAdhocctlDelHandler",               'x', "x"        },
	{0X34401D65, &WrapU_V<sceNetAdhocctlDisconnect>,                   "sceNetAdhocctlDisconnect",               'x', ""         },
	{0X0AD043ED, &WrapI_C<sceNetAdhocctlConnect>,                      "sceNetAdhocctlConnect",                  'i', "s"        },
	{0X08FFF7A0, &WrapI_V<sceNetAdhocctlScan>,                         "sceNetAdhocctlScan",                     'i', ""         },
	{0X75ECD386, &WrapI_U<sceNetAdhocctlGetState>,                     "sceNetAdhocctlGetState",                 'i', "x"        },
	{0X8916C003, &WrapI_CU<sceNetAdhocctlGetNameByAddr>,               "sceNetAdhocctlGetNameByAddr",            'i', "sx"       },
	{0XDED9D28E, &WrapI_U<sceNetAdhocctlGetParameter>,                 "sceNetAdhocctlGetParameter",             'i', "x"        },
	{0X81AEE1BE, &WrapI_UU<sceNetAdhocctlGetScanInfo>,                 "sceNetAdhocctlGetScanInfo",              'i', "xx"       },
	{0X5E7F79C9, &WrapI_U<sceNetAdhocctlJoin>,                         "sceNetAdhocctlJoin",                     'i', "x"        },
	{0X8DB83FDC, &WrapI_CIU<sceNetAdhocctlGetPeerInfo>,                "sceNetAdhocctlGetPeerInfo",              'i', "six"      },
	{0XEC0635C1, &WrapI_C<sceNetAdhocctlCreate>,                       "sceNetAdhocctlCreate",                   'i', "s"        },
	{0XA5C055CE, &WrapI_CIIUII<sceNetAdhocctlCreateEnterGameMode>,     "sceNetAdhocctlCreateEnterGameMode",      'i', "siixii"   },
	{0X1FF89745, &WrapI_CCII<sceNetAdhocctlJoinEnterGameMode>,         "sceNetAdhocctlJoinEnterGameMode",        'i', "ssii"     },
	{0XCF8E084D, &WrapI_V<sceNetAdhocctlExitGameMode>,                 "sceNetAdhocctlExitGameMode",             'i', ""         },
	{0XE162CB14, &WrapI_UU<sceNetAdhocctlGetPeerList>,                 "sceNetAdhocctlGetPeerList",              'i', "xx"       },
	{0X362CBE8F, &WrapI_U<sceNetAdhocctlGetAdhocId>,                   "sceNetAdhocctlGetAdhocId",               'i', "x"        },
	{0X5A014CE0, &WrapI_U<sceNetAdhocctlGetGameModeInfo>,              "sceNetAdhocctlGetGameModeInfo",          'i', "x"        },
	{0X99560ABE, &WrapI_CUU<sceNetAdhocctlGetAddrByName>,              "sceNetAdhocctlGetAddrByName",            'i', "sxx"      },
	{0XB0B80E80, &WrapI_CIIIUUI<sceNetAdhocctlCreateEnterGameModeMin>, "sceNetAdhocctlCreateEnterGameModeMin",   'i', "siiixxi"  }, // ??
};

// Return value: 0/0x80410005/0x80411301/error returned from sceNetAdhocctl_lib_F8BABD85[/error returned from sceUtilityGetSystemParamInt?]
int sceNetAdhocDiscoverInitStart(u32 paramAddr) {
	WARN_LOG_REPORT_ONCE(sceNetAdhocDiscoverInitStart, Log::sceNet, "UNIMPL sceNetAdhocDiscoverInitStart(%08x) at %08x", paramAddr, currentMIPS->pc);
	// FIXME: Most AdhocDiscover syscalls will return 0x80410005 if (sceKernelCheckThreadStack_user() < 0x00000FE0), AdhocDiscover seems to be storing some data in the stack, while we use global variables for these
	if (sceKernelCheckThreadStack() < 0x00000FE0)
		return 0x80410005;
	// TODO: Allocate internal buffer/struct (on the stack?) to be returned on sceNetAdhocDiscoverUpdate (the struct may contains WLAN channel from sceUtilityGetSystemParamInt at offset 0xA0 ?), setup adhocctl state callback handler to detects state change (using sceNetAdhocctl_lib_F8BABD85(stateCallbackFunction=0x09F436F8, adhocctlStateCallbackArg=0x0) on JPCSP+prx)
	u32 bufSize = 256; // dummy size, not sure how large it supposed to be, may be at least 0x3c bytes like in param->unknown2 ?
	if (netAdhocDiscoverBufAddr == 0) {
		netAdhocDiscoverBufAddr = userMemory.Alloc(bufSize, true, "AdhocDiscover"); // The address returned on DiscoverUpdate seems to be much higher than the param address, closer to the internal stateCallbackFunction address
		if (!Memory::IsValidAddress(netAdhocDiscoverBufAddr))
			return 0x80410005;
		Memory::Memset(netAdhocDiscoverBufAddr, 0, bufSize);
	}
	// FIME: Not sure what is this address 0x000010B0 used for (current Step may be?), but return 0x80411301 if (*((int *) 0x000010B0) != 0)
	//if (Memory::Read_U32(netAdhocDiscoverBufAddr + 0x80) != 0) //if (*((int*)Memory::GetPointer(0x000010B0)) != 0)
	//	return 0x80411301; // Already Initialized/Started?
	// TODO: Need to findout whether using invalid params or param address will return an error code or not
	netAdhocDiscoverParam = (SceNetAdhocDiscoverParam*)Memory::GetPointer(paramAddr);
	if (!netAdhocDiscoverParam)
		return hleLogError(Log::sceNet, -1, "invalid param?");
	// FIXME: paramAddr seems to be stored at 0x000010D8 without validating the value first
	//*((int*)Memory::GetPointer(0x000010D8)) = paramAddr;
	
	// Based on Legend Of The Dragon: 
	// The 1st 24 x 32bit(addr) seems to be pointers to subroutine containings sceNetAdhocctlCreate/sceNetAdhocctlJoin/sceNetAdhocctlDisconnect/sceNetAdhocctlScan/sceNetRand/sceKernelGetSystemTimeWide/etc.
	// Offset 0x60: 10 00 06 06 
	// Offset 0x70: FF FF FF FF (before Init) -> 00 00 00 00 (after Init) -> FF FF FF FF (after Term) // Seems to be value returned from sceNetAdhocctl_lib_F8BABD85, and the address (0x000010A0) seems to be the lowest one for storing data
	// Offset 0x80: 00 -> 0B/0C/0D/13 -> 00 // This seems to be (current step?) at address at 0x000010B0 (ie. *((int *) 0x000010B0) = 0x0000000B), something todo with param->unknown1(sleep mode?)
	// Offset 0x84: 00 -> 03 -> 03 // somekind of State? Something todo with param->unknown1(sleep mode?) along with data at 0x000010B0 (current step?) 
	// Offset 0x98: 0000 -> 0000/0200 -> 0000 // This seems to be somekind of flags at 0x000010C8 (ie. *((int *) 0x000010C8) = (var4 | 0x00000080)), something todo with data at 0x000010B0 (current step?) 
	// Offset 0xA0: WLAN channel from sceUtilityGetSystemParamInt (ie. sceUtilityGetSystemParamInt(0x00000002, 0x000010D0) on decompiled prx, but on JPCSP+prx Logs it's sceUtilityGetSystemParamInt(0x00000002, 0x09F43FD0))
	// Offset 0xA4: Seems to be at 0x000010D4 and related to RequestSuspend
	// Offset 0xA8: paramAddr // This seems to be a fixed address at 0x000010D8 (ie. *((int *) 0x000010D8) = paramAddr)
	// The rest are zeroed
	Memory::Write_U32(0x06060010, netAdhocDiscoverBufAddr + 0x60);
	Memory::Write_U32(0xffffffff, netAdhocDiscoverBufAddr + 0x70);
	if (netAdhocDiscoverParam->unknown1 == 0) {
		Memory::Write_U32(0x0B, netAdhocDiscoverBufAddr + 0x80);
		Memory::Write_U32(0x03, netAdhocDiscoverBufAddr + 0x84);
	}
	else if (netAdhocDiscoverParam->unknown1 == 1) {
		Memory::Write_U32(0x0F, netAdhocDiscoverBufAddr + 0x80);
		Memory::Write_U32(0x04, netAdhocDiscoverBufAddr + 0x84);
	}
	Memory::Write_U32(0, netAdhocDiscoverBufAddr + 0x98);
	Memory::Write_U32(g_Config.iWlanAdhocChannel, netAdhocDiscoverBufAddr + 0xA0);
	Memory::Write_U32(0, netAdhocDiscoverBufAddr + 0xA4);
	Memory::Write_U32(paramAddr, netAdhocDiscoverBufAddr + 0xA8);

	char grpName[ADHOCCTL_GROUPNAME_LEN + 1] = { 0 };
	memcpy(grpName, netAdhocDiscoverParam->groupName, ADHOCCTL_GROUPNAME_LEN); // For logging purpose, must not be truncated
	DEBUG_LOG(Log::sceNet, "sceNetAdhocDiscoverInitStart - Param.Unknown1 : %08x", netAdhocDiscoverParam->unknown1);
	DEBUG_LOG(Log::sceNet, "sceNetAdhocDiscoverInitStart - Param.GroupName: [%s]", grpName);
	DEBUG_LOG(Log::sceNet, "sceNetAdhocDiscoverInitStart - Param.Unknown2 : %08x", netAdhocDiscoverParam->unknown2);
	DEBUG_LOG(Log::sceNet, "sceNetAdhocDiscoverInitStart - Param.Result   : %08x", netAdhocDiscoverParam->result);

	// TODO: Check whether we're already in the correct group and change the status and result accordingly
	netAdhocDiscoverIsStopping = false;
	netAdhocDiscoverStatus = NET_ADHOC_DISCOVER_STATUS_IN_PROGRESS;
	netAdhocDiscoverParam->result = NET_ADHOC_DISCOVER_RESULT_NO_PEER_FOUND;
	netAdhocDiscoverStartTime = CoreTiming::GetGlobalTimeUsScaled();
	return hleLogSuccessInfoX(Log::sceNet, 0);
}

// Note1: When canceling the progress, Legend Of The Dragon will use DiscoverStop -> AdhocctlDisconnect -> DiscoverTerm (when status changed to 2)
// Note2: When result = NO_PEER_FOUND or PEER_FOUND the progress can no longer be canceled on Legend Of The Dragon
int sceNetAdhocDiscoverStop() {
	WARN_LOG(Log::sceNet, "UNIMPL sceNetAdhocDiscoverStop()");
	if (sceKernelCheckThreadStack() < 0x00000FF0)
		return 0x80410005;

	if (Memory::Read_U32(netAdhocDiscoverBufAddr + 0x80) > 0 && (Memory::Read_U32(netAdhocDiscoverBufAddr + 0x80)^0x13) > 0) {
		Memory::Write_U32(Memory::Read_U32(netAdhocDiscoverBufAddr + 0x98) | 0x20, netAdhocDiscoverBufAddr + 0x98);
		Memory::Write_U32(0, netAdhocDiscoverBufAddr + 0xA4);
	}
	// FIXME: Doesn't seems to be immediately changed the status, may be waiting until Disconnected from Adhocctl before changing the status to Completed?
	netAdhocDiscoverIsStopping = true;
	//netAdhocDiscoverStatus = NET_ADHOC_DISCOVER_STATUS_COMPLETED;
	//if (netAdhocDiscoverParam) netAdhocDiscoverParam->result = NET_ADHOC_DISCOVER_RESULT_CANCELED;
	return 0;
}

int sceNetAdhocDiscoverTerm() {
	WARN_LOG(Log::sceNet, "UNIMPL sceNetAdhocDiscoverTerm() at %08x", currentMIPS->pc);
	/*
	if (sceKernelCheckThreadStack() < 0x00000FF0)
		return 0x80410005;

	if (!(Memory::Read_U32(netAdhocDiscoverBufAddr + 0x80) > 0 && (Memory::Read_U32(netAdhocDiscoverBufAddr + 0x80) ^ 0x13) > 0))
		return 0x80411301; // Not Initialized/Started yet?
	*/
	// TODO: Use sceNetAdhocctl_lib_1C679240 to remove adhocctl state callback handler setup in sceNetAdhocDiscoverInitStart
	/*if (Memory::Read_U32(netAdhocDiscoverBufAddr + 0x70) >= 0) {
		LinkDiscoverSkip(Memory::Read_U32(netAdhocDiscoverBufAddr + 0x70)); //sceNetAdhocctl_lib_1C679240
		Memory::Write_U32(0xffffffff, netAdhocDiscoverBufAddr + 0x70);
	}
	Memory::Write_U32(0, netAdhocDiscoverBufAddr + 0x80);
	Memory::Write_U32(0, netAdhocDiscoverBufAddr + 0xA8);
	*/
	netAdhocDiscoverStatus = NET_ADHOC_DISCOVER_STATUS_NONE;
	//if (netAdhocDiscoverParam) netAdhocDiscoverParam->result = NET_ADHOC_DISCOVER_RESULT_NO_PEER_FOUND; // Test: Using result = NET_ADHOC_DISCOVER_RESULT_NO_PEER_FOUND will trigger Legend Of The Dragon to call sceNetAdhocctlGetPeerList after DiscoverTerm
	if (Memory::IsValidAddress(netAdhocDiscoverBufAddr)) {
		userMemory.Free(netAdhocDiscoverBufAddr);
		netAdhocDiscoverBufAddr = 0;
	}
	netAdhocDiscoverIsStopping = false;
	return 0;
}

int sceNetAdhocDiscoverGetStatus() {
	DEBUG_LOG(Log::sceNet, "UNIMPL sceNetAdhocDiscoverGetStatus() at %08x", currentMIPS->pc);
	if (sceKernelCheckThreadStack() < 0x00000FF0)
		return 0x80410005;
	/*
	if (Memory::Read_U32(netAdhocDiscoverBufAddr + 0x80) <= 0)
		return 0;
	if (Memory::Read_U32(netAdhocDiscoverBufAddr + 0x80) <= 0x13)
		return 1;
	if (Memory::Read_U32(netAdhocDiscoverBufAddr + 0x80) == 0x13)
		return 2;
	*/
	return hleLogDebug(Log::sceNet, netAdhocDiscoverStatus); // Returning 2 will trigger Legend Of The Dragon to call sceNetAdhocctlGetPeerList (only happened if it was the first sceNetAdhocDiscoverGetStatus after sceNetAdhocDiscoverInitStart)
}

int sceNetAdhocDiscoverRequestSuspend()
{
	ERROR_LOG_REPORT_ONCE(sceNetAdhocDiscoverRequestSuspend, Log::sceNet, "UNIMPL sceNetAdhocDiscoverRequestSuspend() at %08x", currentMIPS->pc);
	// FIXME: Not sure what is this syscall used for, may be related to Sleep Mode and can be triggered by using Power/Hold Switch? (based on what's written on Dissidia 012)
	if (sceKernelCheckThreadStack() < 0x00000FF0)
		return 0x80410005;
	/*
	if (Memory::Read_U32(netAdhocDiscoverBufAddr + 0xA4) == 0)
		return 0x80411303; // Already Suspended?
	if (Memory::Read_U32(netAdhocDiscoverBufAddr + 0x80) != 0)
		return 0x80411303; // Already Suspended?
	int ret = sceNetAdhocctl_lib_1572422C();
	if (ret >= 0)
		Memory::Write_U32(0, netAdhocDiscoverBufAddr + 0xA4);
	return ret;
	*/
	// Since we don't know what this supposed to do, and we currently don't have a working AdhocDiscover yet, may be we should cancel the progress for now?
	netAdhocDiscoverIsStopping = true;
	return hleLogError(Log::sceNet, 0);
}

int sceNetAdhocDiscoverUpdate() {
	DEBUG_LOG(Log::sceNet, "UNIMPL sceNetAdhocDiscoverUpdate() at %08x", currentMIPS->pc);
	if (sceKernelCheckThreadStack() < 0x00000FF0)
		return 0x80410005;

	// TODO: Use switch case for each Step
	if (netAdhocDiscoverStatus == NET_ADHOC_DISCOVER_STATUS_IN_PROGRESS) {
		//u64 now = CoreTiming::GetGlobalTimeUsScaled();
		if (netAdhocDiscoverIsStopping /*|| now >= netAdhocDiscoverStartTime + DISCOVER_DURATION_US*/) {
			// Fake a successful completion after some time (or when detecting another player in the same Group?)
			netAdhocDiscoverStatus = NET_ADHOC_DISCOVER_STATUS_COMPLETED;
			if (netAdhocDiscoverParam)
				netAdhocDiscoverParam->result = NET_ADHOC_DISCOVER_RESULT_CANCELED; // netAdhocDiscoverIsStopping ? NET_ADHOC_DISCOVER_RESULT_CANCELED : NET_ADHOC_DISCOVER_RESULT_PEER_FOUND;
		}
	}
	return hleDelayResult(hleLogDebug(Log::sceNet, 0/*netAdhocDiscoverBufAddr*/), "adhoc discover update", 300); // FIXME: Based on JPCSP+prx, it seems to be returning a pointer to the internal buffer/struct (only when status = 1 ?), But when i stepped the code it returns 0 (might be a bug on JPCSP LLE Logging?)
}

const HLEFunction sceNetAdhocDiscover[] = {
	{0X941B3877, &WrapI_U<sceNetAdhocDiscoverInitStart>,               "sceNetAdhocDiscoverInitStart",           'i', "x"        },
	{0X52DE1B97, &WrapI_V<sceNetAdhocDiscoverUpdate>,                  "sceNetAdhocDiscoverUpdate",              'i', ""         },
	{0X944DDBC6, &WrapI_V<sceNetAdhocDiscoverGetStatus>,               "sceNetAdhocDiscoverGetStatus",           'i', ""         },
	{0XA2246614, &WrapI_V<sceNetAdhocDiscoverTerm>,                    "sceNetAdhocDiscoverTerm",                'i', ""         },
	{0XF7D13214, &WrapI_V<sceNetAdhocDiscoverStop>,                    "sceNetAdhocDiscoverStop",                'i', ""         },
	{0XA423A21B, &WrapI_V<sceNetAdhocDiscoverRequestSuspend>,          "sceNetAdhocDiscoverRequestSuspend",      'i', ""         },
};

void Register_sceNetAdhoc() {
	RegisterModule("sceNetAdhoc", ARRAY_SIZE(sceNetAdhoc), sceNetAdhoc);
	RegisterModule("sceNetAdhocMatching", ARRAY_SIZE(sceNetAdhocMatching), sceNetAdhocMatching);
	RegisterModule("sceNetAdhocDiscover", ARRAY_SIZE(sceNetAdhocDiscover), sceNetAdhocDiscover);
	RegisterModule("sceNetAdhocctl", ARRAY_SIZE(sceNetAdhocctl), sceNetAdhocctl);
}

/**
* Broadcast Ping Message to other Matching Users
* @param context Matching Context Pointer
*/
void broadcastPingMessage(SceNetAdhocMatchingContext * context)
{
	// Ping Opcode
	uint8_t ping = PSP_ADHOC_MATCHING_PACKET_PING;

	// Send Broadcast
	// FIXME: Not sure whether this PING supposed to be sent only to AdhocMatching members or to everyone in Adhocctl Group, since we already pinging the AdhocServer to avoid getting kicked out of Adhocctl Group
	peerlock.lock();
	auto peer = friends; // Use context->peerlist if only need to send to AdhocMatching members
	for (; peer != NULL; peer = peer->next) {
		// Skipping soon to be removed peer
		if (peer->last_recv == 0)
			continue;

		u16_le port = context->port;
		auto it = (*context->peerPort).find(peer->mac_addr);
		if (it != (*context->peerPort).end())
			port = it->second;

		context->socketlock->lock();
		sceNetAdhocPdpSend(context->socket, (const char*)&peer->mac_addr, port, &ping, sizeof(ping), 0, ADHOC_F_NONBLOCK);
		context->socketlock->unlock();
	}
	peerlock.unlock();
}

/**
* Broadcast Hello Message to other Matching Users
* @param context Matching Context Pointer
*/
void broadcastHelloMessage(SceNetAdhocMatchingContext * context)
{
	static uint8_t * hello = NULL;
	static int32_t len = -5;

	// Allocate Hello Message Buffer, reuse when necessary
	if ((int32_t)context->hellolen > len) {
		uint8_t* tmp = (uint8_t *)realloc(hello, 5LL + context->hellolen);
		if (tmp != NULL) {
			hello = tmp;
			len = context->hellolen;
		}
	}

	// Allocated Hello Message Buffer
	if (hello != NULL)
	{
		// Hello Opcode
		hello[0] = PSP_ADHOC_MATCHING_PACKET_HELLO;

		// Hello Data Length (have to memcpy this to avoid cpu alignment crash)
		memcpy(hello + 1, &context->hellolen, sizeof(context->hellolen));

		// FIXME: When using JPCSP + prx files the data being sent have a header of 12 bytes instead of 5 bytes: 
		// [01(always 1? size of the next data? or combined with next byte as U16_BE opcode?) 01(matching opcode, or combined with previous byte as U16_BE opcode?) 01 E0(size of next data + hello data in big-endian/U16_BE) 00 0F 42 40(U32_BE? time?) 00 0F 42 40(U32_BE? time?)], 
		// followed by hello data (0x1D8 bytes of opt data, based on Ys vs. Sora no Kiseki), and followed by 16 bytes of (optional?) footer [01 00 00 .. 00 00](footer doesn't exist if the size after opcode is 00 00)

		// Copy Hello Data
		if (context->hellolen > 0) memcpy(hello + 5, context->hello, context->hellolen);

		std::string hellohex;
		DataToHexString(10, 0, context->hello, context->hellolen, &hellohex);
		DEBUG_LOG(Log::sceNet, "HELLO Dump (%d bytes):\n%s", context->hellolen, hellohex.c_str());

		// Send Broadcast, so everyone know we have a room here
		peerlock.lock();
		SceNetAdhocctlPeerInfo* peer = friends;
		for (; peer != NULL; peer = peer->next) {
			// Skipping soon to be removed peer
			if (peer->last_recv == 0)
				continue;

			u16_le port = context->port;
			auto it = (*context->peerPort).find(peer->mac_addr);
			if (it != (*context->peerPort).end())
				port = it->second;

			context->socketlock->lock();
			sceNetAdhocPdpSend(context->socket, (const char*)&peer->mac_addr, port, hello, 5 + context->hellolen, 0, ADHOC_F_NONBLOCK);
			context->socketlock->unlock();
		}
		peerlock.unlock();

		// Free Memory, not needed since it may be reused again later
		//free(hello);
	}
}

/**
* Send Accept Packet to Player
* @param context Matching Context Pointer
* @param mac Target Player MAC
* @param optlen Optional Data Length
* @param opt Optional Data
*/
void sendAcceptPacket(SceNetAdhocMatchingContext * context, SceNetEtherAddr * mac, int optlen, void * opt)
{
	// Lock the peer
	std::lock_guard<std::recursive_mutex> peer_guard(peerlock);

	// Find Peer
	SceNetAdhocMatchingMemberInternal * peer = findPeer(context, mac);

	// Found Peer
	if (peer != NULL && (peer->state == PSP_ADHOC_MATCHING_PEER_CHILD || peer->state == PSP_ADHOC_MATCHING_PEER_P2P))
	{
		// Required Sibling Buffer
		uint32_t siblingbuflen = 0;

		// Parent Mode
		if (context->mode == PSP_ADHOC_MATCHING_MODE_PARENT) siblingbuflen = (u32)sizeof(SceNetEtherAddr) * (countConnectedPeers(context) - 2);

		// Sibling Count
		int siblingcount = siblingbuflen / sizeof(SceNetEtherAddr);

		// Allocate Accept Message Buffer
		uint8_t * accept = (uint8_t *)malloc(9LL + optlen + siblingbuflen);

		// Allocated Accept Message Buffer
		if (accept != NULL)
		{
			// Accept Opcode
			accept[0] = PSP_ADHOC_MATCHING_PACKET_ACCEPT;

			// Optional Data Length
			memcpy(accept + 1, &optlen, sizeof(optlen));

			// Sibling Count
			memcpy(accept + 5, &siblingcount, sizeof(siblingcount));

			// Copy Optional Data
			if (optlen > 0) memcpy(accept + 9, opt, optlen);

			// Parent Mode Extra Data required
			if (context->mode == PSP_ADHOC_MATCHING_MODE_PARENT && siblingcount > 0)
			{
				// Create MAC Array Pointer
				uint8_t * siblingmacs = (uint8_t *)(accept + 9 + optlen);

				// MAC Writing Pointer
				int i = 0;

				// Iterate Peer List
				SceNetAdhocMatchingMemberInternal * item = context->peerlist; 
				for (; item != NULL; item = item->next)
				{
					// Ignore Target
					if (item == peer) continue;

					// Copy Child MAC
					if (item->state == PSP_ADHOC_MATCHING_PEER_CHILD)
					{
						// Clone MAC the stupid memcpy way to shut up PSP CPU
						memcpy(siblingmacs + sizeof(SceNetEtherAddr) * i++, &item->mac, sizeof(SceNetEtherAddr));
					}
				}
			}

			// Send Data
			context->socketlock->lock();
			sceNetAdhocPdpSend(context->socket, (const char*)mac, (*context->peerPort)[*mac], accept, 9 + optlen + siblingbuflen, 0, ADHOC_F_NONBLOCK);
			context->socketlock->unlock();

			// Free Memory
			free(accept);

			// Spawn Local Established Event
			spawnLocalEvent(context, PSP_ADHOC_MATCHING_EVENT_ESTABLISHED, mac, 0, NULL);
		}
	}
}

/**
* Send Join Packet to Player
* @param context Matching Context Pointer
* @param mac Target Player MAC
* @param optlen Optional Data Length
* @param opt Optional Data
*/
void sendJoinPacket(SceNetAdhocMatchingContext * context, SceNetEtherAddr * mac, int optlen, void * opt)
{
	// Lock the peer
	std::lock_guard<std::recursive_mutex> peer_guard(peerlock);

	// Find Peer
	SceNetAdhocMatchingMemberInternal * peer = findPeer(context, mac);

	// Valid Peer
	if (peer != NULL && peer->state == PSP_ADHOC_MATCHING_PEER_OUTGOING_REQUEST)
	{
		// Allocate Join Message Buffer
		uint8_t * join = (uint8_t *)malloc(5LL + optlen);

		// Allocated Join Message Buffer
		if (join != NULL)
		{
			// Join Opcode
			join[0] = PSP_ADHOC_MATCHING_PACKET_JOIN;

			// Optional Data Length
			memcpy(join + 1, &optlen, sizeof(optlen));

			// Copy Optional Data
			if (optlen > 0) memcpy(join + 5, opt, optlen);

			// Send Data
			context->socketlock->lock();
			sceNetAdhocPdpSend(context->socket, (const char*)mac, (*context->peerPort)[*mac], join, 5 + optlen, 0, ADHOC_F_NONBLOCK);
			context->socketlock->unlock();

			// Free Memory
			free(join);
		}
	}
}

/**
* Send Cancel Packet to Player
* @param context Matching Context Pointer
* @param mac Target Player MAC
* @param optlen Optional Data Length
* @param opt Optional Data
*/
void sendCancelPacket(SceNetAdhocMatchingContext * context, SceNetEtherAddr * mac, int optlen, void * opt)
{
	// Lock the peer
	std::lock_guard<std::recursive_mutex> peer_guard(peerlock);

	// Allocate Cancel Message Buffer
	uint8_t * cancel = (uint8_t *)malloc(5LL + optlen);

	// Allocated Cancel Message Buffer
	if (cancel != NULL)
	{
		// Cancel Opcode
		cancel[0] = PSP_ADHOC_MATCHING_PACKET_CANCEL;

		// Optional Data Length
		memcpy(cancel + 1, &optlen, sizeof(optlen));

		// Copy Optional Data
		if (optlen > 0) memcpy(cancel + 5, opt, optlen);

		// Send Data
		context->socketlock->lock();
		sceNetAdhocPdpSend(context->socket, (const char*)mac, (*context->peerPort)[*mac], cancel, 5 + optlen, 0, ADHOC_F_NONBLOCK);
		context->socketlock->unlock();

		// Free Memory
		free(cancel);
	}

	// Find Peer
	SceNetAdhocMatchingMemberInternal * peer = findPeer(context, mac);

	// Found Peer
	if (peer != NULL)
	{
		// Child Mode Fallback - Delete All
		if (context->mode == PSP_ADHOC_MATCHING_MODE_CHILD)
		{
			// Delete Peer List
			clearPeerList(context);
		}

		// Delete Peer
		else {
			// Instead of removing peer immediately, We should give a little time before removing the peer and let it timed out? so it can send the BYE packet when stopping AdhocMatching after Canceling it
			peer->lastping = CoreTiming::GetGlobalTimeUsScaled();
		}
	}
}

/**
* Send Bulk Data Packet to Player
* @param context Matching Context Pointer
* @param mac Target Player MAC
* @param datalen Data Length
* @param data Data
*/
void sendBulkDataPacket(SceNetAdhocMatchingContext * context, SceNetEtherAddr * mac, int datalen, void * data)
{
	// Lock the peer
	std::lock_guard<std::recursive_mutex> peer_guard(peerlock);

	// Find Peer
	SceNetAdhocMatchingMemberInternal * peer = findPeer(context, mac);

	// Valid Peer (rest is already checked in send.c)
	if (peer != NULL)
	{
		// Don't send if it's aborted
		//if (peer->sending == 0) return;

		// Allocate Send Message Buffer
		uint8_t * send = (uint8_t *)malloc(5LL + datalen);

		// Allocated Send Message Buffer
		if (send != NULL)
		{
			// Send Opcode
			send[0] = PSP_ADHOC_MATCHING_PACKET_BULK;

			// Data Length
			memcpy(send + 1, &datalen, sizeof(datalen));

			// Copy Data
			memcpy(send + 5, data, datalen);

			// Send Data
			context->socketlock->lock();
			sceNetAdhocPdpSend(context->socket, (const char*)mac, (*context->peerPort)[*mac], send, 5 + datalen, 0, ADHOC_F_NONBLOCK);
			context->socketlock->unlock();

			// Free Memory
			free(send);

			// Remove Busy Bit from Peer
			peer->sending = 0;

			// Spawn Data Event
			spawnLocalEvent(context, PSP_ADHOC_MATCHING_EVENT_DATA_ACK, mac, 0, NULL);
		}
	}
}

/**
* Tell Established Peers of new Child
* @param context Matching Context Pointer
* @param mac New Child's MAC
*/
void sendBirthPacket(SceNetAdhocMatchingContext * context, SceNetEtherAddr * mac)
{
	// Lock the peer
	std::lock_guard<std::recursive_mutex> peer_guard(peerlock);

	// Find Newborn Child
	SceNetAdhocMatchingMemberInternal * newborn = findPeer(context, mac);

	// Found Newborn Child
	if (newborn != NULL)
	{
		// Packet Buffer
		uint8_t packet[7];

		// Set Opcode
		packet[0] = PSP_ADHOC_MATCHING_PACKET_BIRTH;

		// Set Newborn MAC
		memcpy(packet + 1, mac, sizeof(SceNetEtherAddr));

		// Iterate Peers
		SceNetAdhocMatchingMemberInternal * peer = context->peerlist; 
		for (; peer != NULL; peer = peer->next)
		{
			// Skip Newborn Child
			if (peer == newborn) continue;

			// Send only to children
			if (peer->state == PSP_ADHOC_MATCHING_PEER_CHILD)
			{
				// Send Packet
				context->socketlock->lock();
				int sent = sceNetAdhocPdpSend(context->socket, (const char*)&peer->mac, (*context->peerPort)[peer->mac], packet, sizeof(packet), 0, ADHOC_F_NONBLOCK);
				context->socketlock->unlock();

				// Log Send Success
				if (sent >= 0) 
					INFO_LOG(Log::sceNet, "InputLoop: Sending BIRTH [%s] to %s", mac2str(mac).c_str(), mac2str(&peer->mac).c_str());
				else
					WARN_LOG(Log::sceNet, "InputLoop: Failed to Send BIRTH [%s] to %s", mac2str(mac).c_str(), mac2str(&peer->mac).c_str());
			}
		}
	}
}

/**
* Tell Established Peers of abandoned Child
* @param context Matching Context Pointer
* @param mac Dead Child's MAC
*/
void sendDeathPacket(SceNetAdhocMatchingContext * context, SceNetEtherAddr * mac)
{
	// Lock the peer
	std::lock_guard<std::recursive_mutex> peer_guard(peerlock);

	// Find abandoned Child
	SceNetAdhocMatchingMemberInternal * deadkid = findPeer(context, mac);

	// Found abandoned Child
	if (deadkid != NULL)
	{
		// Packet Buffer
		uint8_t packet[7];

		// Set abandoned Child MAC
		memcpy(packet + 1, mac, sizeof(SceNetEtherAddr));

		// Iterate Peers
		SceNetAdhocMatchingMemberInternal * peer = context->peerlist; 
		for (; peer != NULL; peer = peer->next)
		{
			// Skip dead Child? Or May be we should also tells the disconnected Child, that they have been disconnected from the Host (in the case they were disconnected because they went to PPSSPP settings for too long)
			if (peer == deadkid) {
				// Set Opcode
				packet[0] = PSP_ADHOC_MATCHING_PACKET_BYE;

				// Send Bye Packet
				context->socketlock->lock();
				sceNetAdhocPdpSend(context->socket, (const char*)&peer->mac, (*context->peerPort)[peer->mac], packet, sizeof(packet[0]), 0, ADHOC_F_NONBLOCK);
				context->socketlock->unlock();
			}
			else
			// Send to other children
			if (peer->state == PSP_ADHOC_MATCHING_PEER_CHILD)
			{
				// Set Opcode
				packet[0] = PSP_ADHOC_MATCHING_PACKET_DEATH;

				// Send Death Packet
				context->socketlock->lock();
				sceNetAdhocPdpSend(context->socket, (const char*)&peer->mac, (*context->peerPort)[peer->mac], packet, sizeof(packet), 0, ADHOC_F_NONBLOCK);
				context->socketlock->unlock();
			}
		}

		// Delete Peer
		deletePeer(context, deadkid);
	}
}

/**
* Tell Established Peers that we're shutting the Networking Layer down
* @param context Matching Context Pointer
*/
void sendByePacket(SceNetAdhocMatchingContext * context)
{
	// Lock the peer
	std::lock_guard<std::recursive_mutex> peer_guard(peerlock);

	// Iterate Peers
	SceNetAdhocMatchingMemberInternal * peer = context->peerlist; 
	for (; peer != NULL; peer = peer->next)
	{
		// Peer of Interest
		if (peer->state == PSP_ADHOC_MATCHING_PEER_PARENT || peer->state == PSP_ADHOC_MATCHING_PEER_CHILD || peer->state == PSP_ADHOC_MATCHING_PEER_P2P || peer->state == PSP_ADHOC_MATCHING_PEER_CANCEL_IN_PROGRESS)
		{
			// Bye Opcode
			uint8_t opcode = PSP_ADHOC_MATCHING_PACKET_BYE;

			// Send Bye Packet
			context->socketlock->lock();
			sceNetAdhocPdpSend(context->socket, (const char*)&peer->mac, (*context->peerPort)[peer->mac], &opcode, sizeof(opcode), 0, ADHOC_F_NONBLOCK);
			context->socketlock->unlock();
		}
	}
}

/**
* Handle Ping Packet
* @param context Matching Context Pointer
* @param sendermac Packet Sender MAC
*/
void actOnPingPacket(SceNetAdhocMatchingContext * context, SceNetEtherAddr * sendermac)
{
	// Find Peer
	SceNetAdhocMatchingMemberInternal * peer = findPeer(context, sendermac);

	// Found Peer
	if (peer != NULL)
	{
		// Update Receive Timer
		peer->lastping = CoreTiming::GetGlobalTimeUsScaled(); //time_now_d()*1000000.0;
	}
}

/**
* Handle Hello Packet
* @param context Matching Context Pointer
* @param sendermac Packet Sender MAC
* @param length Packet Length
*/
void actOnHelloPacket(SceNetAdhocMatchingContext * context, SceNetEtherAddr * sendermac, int32_t length)
{
	// Interested in Hello Data
	if ((context->mode == PSP_ADHOC_MATCHING_MODE_CHILD && findParent(context) == NULL) || (context->mode == PSP_ADHOC_MATCHING_MODE_P2P && findP2P(context) == NULL))
	{
		// Complete Packet Header available
		if (length >= 5)
		{
			// Extract Optional Data Length
			int optlen = 0; memcpy(&optlen, context->rxbuf + 1, sizeof(optlen));

			// Complete Valid Packet available
			if (optlen >= 0 && length >= (5 + optlen))
			{
				// Set Default Null Data
				void * opt = NULL;

				// Extract Optional Data Pointer
				if (optlen > 0) opt = context->rxbuf + 5; 

				// Find Peer
				SceNetAdhocMatchingMemberInternal * peer = findPeer(context, sendermac);

				// Peer not found
				if (peer == NULL)
				{
					// Allocate Memory
					peer = (SceNetAdhocMatchingMemberInternal *)malloc(sizeof(SceNetAdhocMatchingMemberInternal));

					// Allocated Memory
					if (peer != NULL)
					{
						// Clear Memory
						memset(peer, 0, sizeof(SceNetAdhocMatchingMemberInternal));

						// Copy Sender MAC
						peer->mac = *sendermac;

						// Set Peer State
						peer->state = PSP_ADHOC_MATCHING_PEER_OFFER;

						// Initialize Ping Timer
						peer->lastping = CoreTiming::GetGlobalTimeUsScaled(); //time_now_d()*1000000.0;

						peerlock.lock();
						// Link Peer into List
						peer->next = context->peerlist;
						context->peerlist = peer;
						peerlock.unlock();
					}
				}

				// Peer available now
				if (peer != NULL && peer->state != PSP_ADHOC_MATCHING_PEER_OUTGOING_REQUEST && peer->state != PSP_ADHOC_MATCHING_PEER_INCOMING_REQUEST)
				{
					std::string hellohex;
					DataToHexString(10, 0, (u8*)opt, optlen, &hellohex);
					DEBUG_LOG(Log::sceNet, "HELLO Dump (%d bytes):\n%s", optlen, hellohex.c_str());

					// Spawn Hello Event. FIXME: HELLO event should not be triggered in the middle of joining? This will cause Bleach 7 to Cancel the join request
					spawnLocalEvent(context, PSP_ADHOC_MATCHING_EVENT_HELLO, sendermac, optlen, opt);
				}
			}
		}
	}
}

/**
* Handle Join Packet
* @param context Matching Context Pointer
* @param sendermac Packet Sender MAC
* @param length Packet Length
*/
void actOnJoinPacket(SceNetAdhocMatchingContext * context, SceNetEtherAddr * sendermac, int32_t length)
{
	// Not a child mode context
	if (context->mode != PSP_ADHOC_MATCHING_MODE_CHILD)
	{
		// We still got a unoccupied slot in our room (Parent / P2P)
		if ((context->mode == PSP_ADHOC_MATCHING_MODE_PARENT && countChildren(context) < (context->maxpeers - 1)) || (context->mode == PSP_ADHOC_MATCHING_MODE_P2P && findP2P(context) == NULL))
		{
			// Complete Packet Header available
			if (length >= 5)
			{
				// Extract Optional Data Length
				int optlen = 0; memcpy(&optlen, context->rxbuf + 1, sizeof(optlen));

				// Complete Valid Packet available
				if (optlen >= 0 && length >= (5 + optlen))
				{
					// Set Default Null Data
					void * opt = NULL;

					// Extract Optional Data Pointer
					if (optlen > 0) opt = context->rxbuf + 5;

					// Find Peer
					SceNetAdhocMatchingMemberInternal * peer = findPeer(context, sendermac);

					// If we got the peer in the table already and are a parent, there is nothing left to be done.
					// This is because the only way a parent can know of a child is via a join request...
					// If we thus know of a possible child, then we already had a previous join request thus no need for double tapping.
					if (peer != NULL && peer->lastping != 0 && context->mode == PSP_ADHOC_MATCHING_MODE_PARENT) {
						WARN_LOG(Log::sceNet, "Join Event(2) Ignored");
						return;
					}

					// New Peer
					if (peer == NULL)
					{
						// Allocate Memory
						peer = (SceNetAdhocMatchingMemberInternal *)malloc(sizeof(SceNetAdhocMatchingMemberInternal));

						// Allocated Memory
						if (peer != NULL)
						{
							// Clear Memory
							memset(peer, 0, sizeof(SceNetAdhocMatchingMemberInternal));

							// Copy Sender MAC
							peer->mac = *sendermac;

							// Set Peer State
							peer->state = PSP_ADHOC_MATCHING_PEER_INCOMING_REQUEST;

							// Initialize Ping Timer
							peer->lastping = CoreTiming::GetGlobalTimeUsScaled(); //time_now_d()*1000000.0;

							peerlock.lock();
							// Link Peer into List
							peer->next = context->peerlist;
							context->peerlist = peer;
							peerlock.unlock();

							// Spawn Request Event
							spawnLocalEvent(context, PSP_ADHOC_MATCHING_EVENT_REQUEST, sendermac, optlen, opt);

							// Return Success
							return;
						}
					}

					// Existing Peer (this case is only reachable for P2P mode)
					else
					{
						// Set Peer State
						peer->state = PSP_ADHOC_MATCHING_PEER_INCOMING_REQUEST;

						// Initialize Ping Timer
						peer->lastping = CoreTiming::GetGlobalTimeUsScaled();

						// Spawn Request Event
						spawnLocalEvent(context, PSP_ADHOC_MATCHING_EVENT_REQUEST, sendermac, optlen, opt);

						// Return Success
						return;
					}
				}
			}
		}
		WARN_LOG(Log::sceNet, "Join Event(2) Rejected");
		// Auto-Reject Player
		sendCancelPacket(context, sendermac, 0, NULL);
	}
}

/**
* Handle Accept Packet
* @param context Matching Context Pointer
* @param sendermac Packet Sender MAC
* @param length Packet Length
*/
void actOnAcceptPacket(SceNetAdhocMatchingContext * context, SceNetEtherAddr * sendermac, uint32_t length)
{
	// Not a parent context
	if (context->mode != PSP_ADHOC_MATCHING_MODE_PARENT)
	{
		// Don't have a master yet
		if ((context->mode == PSP_ADHOC_MATCHING_MODE_CHILD && findParent(context) == NULL) || (context->mode == PSP_ADHOC_MATCHING_MODE_P2P && findP2P(context) == NULL))
		{
			// Complete Packet Header available
			if (length >= 9)
			{
				// Extract Optional Data Length
				int optlen = 0; memcpy(&optlen, context->rxbuf + 1, sizeof(optlen));

				// Extract Sibling Count
				int siblingcount = 0; memcpy(&siblingcount, context->rxbuf + 5, sizeof(siblingcount));

				// Complete Valid Packet available
				if (optlen >= 0 && length >= (9LL + optlen + static_cast<long long>(sizeof(SceNetEtherAddr)) * siblingcount))
				{
					// Set Default Null Data
					void * opt = NULL;

					// Extract Optional Data Pointer
					if (optlen > 0) opt = context->rxbuf + 9;

					// Sibling MAC Array Null Data
					SceNetEtherAddr * siblings = NULL;

					// Extract Optional Sibling MAC Array
					if (siblingcount > 0) siblings = (SceNetEtherAddr *)(context->rxbuf + 9 + optlen);

					// Find Outgoing Request
					SceNetAdhocMatchingMemberInternal * request = findOutgoingRequest(context);

					// We are waiting for a answer to our request...
					if (request != NULL)
					{
						// Find Peer
						SceNetAdhocMatchingMemberInternal * peer = findPeer(context, sendermac);

						// It's the answer we wanted!
						if (request == peer)
						{
							// Change Peer State
							peer->state = (context->mode == PSP_ADHOC_MATCHING_MODE_CHILD) ? (PSP_ADHOC_MATCHING_PEER_PARENT) : (PSP_ADHOC_MATCHING_PEER_P2P);

							// Remove Unneeded Peer Information
							postAcceptCleanPeerList(context);

							// Add Sibling Peers
							if (context->mode == PSP_ADHOC_MATCHING_MODE_CHILD) {
								// Add existing siblings
								postAcceptAddSiblings(context, siblingcount, siblings);

								// Add Self Peer to the following position (using peer->state = 0 to identify as Self)
								addMember(context, &context->mac);
							}

							// IMPORTANT! The Event Order here is ok!
							// Internally the Event Stack appends to the front, so the order will be switched around.

							// Spawn Established Event
							spawnLocalEvent(context, PSP_ADHOC_MATCHING_EVENT_ESTABLISHED, sendermac, 0, NULL);

							// Spawn Accept Event
							spawnLocalEvent(context, PSP_ADHOC_MATCHING_EVENT_ACCEPT, sendermac, optlen, opt);
						}
					}
				}
			}
		}
	}
}

/**
* Handle Cancel Packet
* @param context Matching Context Pointer
* @param sendermac Packet Sender MAC
* @param length Packet Length
*/
void actOnCancelPacket(SceNetAdhocMatchingContext * context, SceNetEtherAddr * sendermac, int32_t length)
{
	// Find Peer
	SceNetAdhocMatchingMemberInternal * peer = findPeer(context, sendermac);

	// Interest Condition fulfilled
	if (peer != NULL)
	{
		// Complete Packet Header available
		if (length >= 5)
		{
			// Extract Optional Data Length
			int optlen = 0; memcpy(&optlen, context->rxbuf + 1, sizeof(optlen));

			// Complete Valid Packet available
			if (optlen >= 0 && length >= (5 + optlen))
			{
				// Set Default Null Data
				void * opt = NULL;

				// Extract Optional Data Pointer
				if (optlen > 0) opt = context->rxbuf + 5;

				// Get Outgoing Join Request
				SceNetAdhocMatchingMemberInternal* request = findOutgoingRequest(context);

				// Child Mode
				if (context->mode == PSP_ADHOC_MATCHING_MODE_CHILD)
				{
					// Get Parent
					SceNetAdhocMatchingMemberInternal* parent = findParent(context);

					// Join Request denied
					if (request == peer)
					{
						// Spawn Deny Event
						spawnLocalEvent(context, PSP_ADHOC_MATCHING_EVENT_DENY, sendermac, optlen, opt);

						// Delete Peer from List
						//deletePeer(context, peer);
						peer->lastping = 0;
					}

					// Kicked from Room
					else if (parent == peer)
					{
						// Iterate Peers
						SceNetAdhocMatchingMemberInternal * item = context->peerlist; 
						for (; item != NULL; item = item->next)
						{
							// Established Peer
							if (item->state == PSP_ADHOC_MATCHING_PEER_CHILD || item->state == PSP_ADHOC_MATCHING_PEER_PARENT)
							{
								// Spawn Leave / Kick Event
								spawnLocalEvent(context, PSP_ADHOC_MATCHING_EVENT_LEAVE, &item->mac, optlen, opt);
							}
						}

						// Delete Peer from List
						clearPeerList(context);
					}
				}

				// Parent Mode
				else if (context->mode == PSP_ADHOC_MATCHING_MODE_PARENT)
				{
					// Cancel Join Request
					if (peer->state == PSP_ADHOC_MATCHING_PEER_INCOMING_REQUEST)
					{
						// Spawn Request Cancel Event
						spawnLocalEvent(context, PSP_ADHOC_MATCHING_EVENT_CANCEL, sendermac, optlen, opt);

						// Delete Peer from List
						//deletePeer(context, peer);
						peer->lastping = 0;
					}

					// Leave Room
					else if (peer->state == PSP_ADHOC_MATCHING_PEER_CHILD)
					{
						// Spawn Leave / Kick Event
						spawnLocalEvent(context, PSP_ADHOC_MATCHING_EVENT_LEAVE, sendermac, optlen, opt);

						// Delete Peer from List
						//deletePeer(context, peer);
						peer->lastping = 0;
					}
				}

				// P2P Mode
				else
				{
					// Get P2P Partner
					SceNetAdhocMatchingMemberInternal* p2p = findP2P(context);

					// Join Request denied
					if (request == peer)
					{
						// Spawn Deny Event
						spawnLocalEvent(context, PSP_ADHOC_MATCHING_EVENT_DENY, sendermac, optlen, opt);

						// FIXME: Delete Peer from List?
						// Instead of removing the peer immediately, we should let it timedout, otherwise inviter in Crazy Taxi will wait forever without getting timedout, since handleTimeout need the peer data to exist.
						peer->lastping = 0;
					}

					// Kicked from Room
					else if (p2p == peer)
					{
						// Spawn Leave / Kick Event
						spawnLocalEvent(context, PSP_ADHOC_MATCHING_EVENT_LEAVE, sendermac, optlen, opt);

						// Delete Peer from List
						//deletePeer(context, peer);
						peer->lastping = 0;
					}

					// Cancel Join Request
					else if (peer->state == PSP_ADHOC_MATCHING_PEER_INCOMING_REQUEST)
					{
						// Spawn Request Cancel Event
						spawnLocalEvent(context, PSP_ADHOC_MATCHING_EVENT_CANCEL, sendermac, optlen, opt);

						// Delete Peer from List
						//deletePeer(context, peer);
						peer->lastping = 0;
					}
				}
			}
		}
	}
}

/**
* Handle Bulk Data Packet
* @param context Matching Context Pointer
* @param sendermac Packet Sender MAC
* @param length Packet Length
*/
void actOnBulkDataPacket(SceNetAdhocMatchingContext * context, SceNetEtherAddr * sendermac, int32_t length)
{
	// Find Peer
	SceNetAdhocMatchingMemberInternal * peer = findPeer(context, sendermac);

	// Established Peer
	if (peer != NULL && (
		(context->mode == PSP_ADHOC_MATCHING_MODE_PARENT && peer->state == PSP_ADHOC_MATCHING_PEER_CHILD) ||
		(context->mode == PSP_ADHOC_MATCHING_MODE_CHILD && (peer->state == PSP_ADHOC_MATCHING_PEER_CHILD || peer->state == PSP_ADHOC_MATCHING_PEER_PARENT)) ||
		(context->mode == PSP_ADHOC_MATCHING_MODE_P2P && peer->state == PSP_ADHOC_MATCHING_PEER_P2P)))
	{
		// Complete Packet Header available
		if (length > 5)
		{
			// Extract Data Length
			int datalen = 0; memcpy(&datalen, context->rxbuf + 1, sizeof(datalen));

			// Complete Valid Packet available
			if (datalen > 0 && length >= (5 + datalen))
			{
				// Extract Data
				void * data = context->rxbuf + 5;

				// Spawn Data Event
				spawnLocalEvent(context, PSP_ADHOC_MATCHING_EVENT_DATA, sendermac, datalen, data);
			}
		}
	}
}

/**
* Handle Birth Packet
* @param context Matching Context Pointer
* @param sendermac Packet Sender MAC
* @param length Packet Length
*/
void actOnBirthPacket(SceNetAdhocMatchingContext * context, SceNetEtherAddr * sendermac, uint32_t length)
{
	// Find Peer
	SceNetAdhocMatchingMemberInternal * peer = findPeer(context, sendermac);

	// Valid Circumstances
	if (peer != NULL && context->mode == PSP_ADHOC_MATCHING_MODE_CHILD && peer == findParent(context))
	{
		// Complete Packet available
		if (length >= (1 + sizeof(SceNetEtherAddr)))
		{
			// Extract Child MAC
			SceNetEtherAddr mac;
			memcpy(&mac, context->rxbuf + 1, sizeof(SceNetEtherAddr));

			// Allocate Memory
			SceNetAdhocMatchingMemberInternal * sibling = (SceNetAdhocMatchingMemberInternal *)malloc(sizeof(SceNetAdhocMatchingMemberInternal));

			// Allocated Memory
			if (sibling != NULL)
			{
				// Clear Memory
				memset(sibling, 0, sizeof(SceNetAdhocMatchingMemberInternal));

				// Save MAC Address
				sibling->mac = mac;

				// Set Peer State
				sibling->state = PSP_ADHOC_MATCHING_PEER_CHILD;

				// Initialize Ping Timer
				sibling->lastping = CoreTiming::GetGlobalTimeUsScaled(); //time_now_d()*1000000.0;

				peerlock.lock();

				// Link Peer
				sibling->next = context->peerlist;
				context->peerlist = sibling;

				peerlock.unlock();

				// Spawn Established Event. FIXME: ESTABLISHED event should only be triggered for Parent/P2P peer?
				//spawnLocalEvent(context, PSP_ADHOC_MATCHING_EVENT_ESTABLISHED, &sibling->mac, 0, NULL);
			}
		}
	}
}

/**
* Handle Death Packet
* @param context Matching Context Pointer
* @param sendermac Packet Sender MAC
* @param length Packet Length
*/
void actOnDeathPacket(SceNetAdhocMatchingContext * context, SceNetEtherAddr * sendermac, uint32_t length)
{
	// Find Peer
	SceNetAdhocMatchingMemberInternal * peer = findPeer(context, sendermac);

	// Valid Circumstances
	if (peer != NULL && context->mode == PSP_ADHOC_MATCHING_MODE_CHILD && peer == findParent(context))
	{
		// Complete Packet available
		if (length >= (1 + sizeof(SceNetEtherAddr)))
		{
			// Extract Child MAC
			SceNetEtherAddr mac;
			memcpy(&mac, context->rxbuf + 1, sizeof(SceNetEtherAddr));

			// Find Peer
			SceNetAdhocMatchingMemberInternal * deadkid = findPeer(context, &mac);

			// Valid Sibling
			if (deadkid->state == PSP_ADHOC_MATCHING_PEER_CHILD)
			{
				// Spawn Leave Event
				spawnLocalEvent(context, PSP_ADHOC_MATCHING_EVENT_LEAVE, &mac, 0, NULL);

				// Delete Peer
				deletePeer(context, deadkid);
			}
		}
	}
}

/**
* Handle Bye Packet
* @param context Matching Context Pointer
* @param sendermac Packet Sender MAC
*/
void actOnByePacket(SceNetAdhocMatchingContext * context, SceNetEtherAddr * sendermac)
{
	// Find Peer
	SceNetAdhocMatchingMemberInternal * peer = findPeer(context, sendermac);

	// We know this guy
	if (peer != NULL)
	{
		// P2P or Child Bye. FIXME: Should we allow BYE Event to intervene joining process of Parent-Child too just like P2P Mode? (ie. Crazy Taxi uses P2P Mode)
		if ((context->mode == PSP_ADHOC_MATCHING_MODE_PARENT && peer->state == PSP_ADHOC_MATCHING_PEER_CHILD) ||
			(context->mode == PSP_ADHOC_MATCHING_MODE_CHILD && peer->state == PSP_ADHOC_MATCHING_PEER_CHILD) ||
			(context->mode == PSP_ADHOC_MATCHING_MODE_P2P && 
				(peer->state == PSP_ADHOC_MATCHING_PEER_P2P || peer->state == PSP_ADHOC_MATCHING_PEER_OFFER || peer->state == PSP_ADHOC_MATCHING_PEER_INCOMING_REQUEST || peer->state == PSP_ADHOC_MATCHING_PEER_OUTGOING_REQUEST || peer->state == PSP_ADHOC_MATCHING_PEER_CANCEL_IN_PROGRESS)))
		{
			if (context->mode != PSP_ADHOC_MATCHING_MODE_CHILD) {
				// Spawn Leave / Kick Event. FIXME: DISCONNECT event should only be triggered on Parent/P2P mode and for Parent/P2P peer?
				spawnLocalEvent(context, PSP_ADHOC_MATCHING_EVENT_BYE, sendermac, 0, NULL);
			}

			// Delete Peer
			deletePeer(context, peer);
			// Instead of removing peer immediately, We should give a little time before removing the peer and let it timed out? just in case the game is in the middle of communicating with the peer on another thread so it won't recognize it as Unknown peer
			//peer->lastping = CoreTiming::GetGlobalTimeUsScaled();
		}

		// Parent Bye
		else if (context->mode == PSP_ADHOC_MATCHING_MODE_CHILD && peer->state == PSP_ADHOC_MATCHING_PEER_PARENT)
		{
			// Spawn Leave / Kick Event. FIXME: DISCONNECT event should only be triggered on Parent/P2P mode and for Parent/P2P peer?
			spawnLocalEvent(context, PSP_ADHOC_MATCHING_EVENT_BYE, sendermac, 0, NULL);

			// Delete Peer from List
			clearPeerList(context);
		}
	}
}


/**
* Matching Event Dispatcher Thread
* @param args sizeof(SceNetAdhocMatchingContext *)
* @param argp SceNetAdhocMatchingContext *
* @return Exit Point is never reached...
*/
int matchingEventThread(int matchingId) 
{
	SetCurrentThreadName("MatchingEvent");
	// Multithreading Lock
	peerlock.lock();
	// Cast Context
	SceNetAdhocMatchingContext * context = findMatchingContext(matchingId);
	// Multithreading Unlock
	peerlock.unlock();

	// Log Startup
	INFO_LOG(Log::sceNet, "EventLoop: Begin of EventLoop[%i] Thread", matchingId);

	// Run while needed...
	if (context != NULL) {
		u32 bufLen = context->rxbuflen; //0;
		u32 bufAddr = 0; //= userMemory.Alloc(bufLen); //context->rxbuf;
		u32_le * args = context->handlerArgs; //MatchingArgs

		while (contexts != NULL && context->eventRunning)
		{
			// Multithreading Lock
			peerlock.lock();
			// Cast Context
			context = findMatchingContext(matchingId);
			// Multithreading Unlock
			peerlock.unlock();

			// Messages on Stack ready for processing
			while (context != NULL && context->event_stack != NULL)
			{
				// Claim Stack
				context->eventlock->lock();

				// Iterate Message List
				ThreadMessage * msg = context->event_stack; 
				if (msg != NULL)
				{
					// Default Optional Data
					void* opt = NULL;

					// Grab Optional Data
					if (msg->optlen > 0) opt = ((u8*)msg) + sizeof(ThreadMessage); //&msg[1]

					// Log Matching Events
					INFO_LOG(Log::sceNet, "EventLoop[%d]: Matching Event [%d=%s][%s] OptSize=%d", matchingId, msg->opcode, getMatchingEventStr(msg->opcode), mac2str(&msg->mac).c_str(), msg->optlen);

					// Unlock to prevent race-condition with other threads due to recursive lock
					//context->eventlock->unlock();
					// Call Event Handler
					//context->handler(context->id, msg->opcode, &msg->mac, msg->optlen, opt);
					// Notify Event Handlers
					notifyMatchingHandler(context, msg, opt, bufAddr, bufLen, args); // If we're using shared Buffer & Args for All Events We should wait for the Mipscall to be fully executed before processing the next event. GTA VCS need this delay/sleep.

					// Give some time before executing the next mipscall to prevent event ACCEPT(6)->ESTABLISH(7) getting reversed After Action ESTABLISH(7)->ACCEPT(6)
					// Must Not be delayed too long to prevent desync/disconnect. Not longer than the delays on callback's HLE?
					//sleep_ms(10); //sceKernelDelayThread(10000);

					// Lock again
					//context->eventlock->lock();

					// Pop event stack from front (this should be queue instead of stack?)
					context->event_stack = msg->next;
					free(msg);
					msg = NULL;
				}

				// Unlock Stack
				context->eventlock->unlock();
			}

			// Share CPU Time
			sleep_ms(10); //1 //sceKernelDelayThread(10000);

			// Don't do anything if it's paused, otherwise the log will be flooded
			while (Core_IsStepping() && coreState != CORE_POWERDOWN && contexts != NULL && context->eventRunning) sleep_ms(10);
		}

		// Process Last Messages
		if (contexts != NULL && context->event_stack != NULL)
		{
			// Claim Stack
			context->eventlock->lock();

			// Iterate Message List
			int msg_count = 0;
			ThreadMessage * msg = context->event_stack; 
			for (; msg != NULL; msg = msg->next)
			{
				// Default Optional Data
				void * opt = NULL;

				// Grab Optional Data
				if (msg->optlen > 0) opt = ((u8 *)msg) + sizeof(ThreadMessage); //&msg[1]

				INFO_LOG(Log::sceNet, "EventLoop[%d]: Matching Event [EVENT=%d]\n", matchingId, msg->opcode);

				//context->eventlock->unlock();
				// Original Call Event Handler
				//context->handler(context->id, msg->opcode, &msg->mac, msg->optlen, opt);
				// Notify Event Handlers
				notifyMatchingHandler(context, msg, opt, bufAddr, bufLen, args);
				//context->eventlock->lock();
				msg_count++;
			}

			// Clear Event Message Stack
			clearStack(context, PSP_ADHOC_MATCHING_EVENT_STACK);

			// Free Stack
			context->eventlock->unlock();
			INFO_LOG(Log::sceNet, "EventLoop[%d]: Finished (%d msg)", matchingId, msg_count);
		}

		// Free memory
		//if (Memory::IsValidAddress(bufAddr)) userMemory.Free(bufAddr);

		// Delete Pointer Reference (and notify caller about finished cleanup)
		//context->eventThread = NULL;
	}

	// Log Shutdown
	INFO_LOG(Log::sceNet, "EventLoop: End of EventLoop[%i] Thread", matchingId);

	// Return Zero to shut up Compiler
	return 0;
}

/**
* Matching IO Handler Thread
* @param args sizeof(SceNetAdhocMatchingContext *)
* @param argp SceNetAdhocMatchingContext *
* @return Exit Point is never reached...
*/
int matchingInputThread(int matchingId) // TODO: The MatchingInput thread is using sceNetAdhocPdpRecv & sceNetAdhocPdpSend functions so it might be better to run this on PSP thread instead of real thread
{
	SetCurrentThreadName("MatchingInput");
	auto n = GetI18NCategory(I18NCat::NETWORKING);
	// Multithreading Lock
	peerlock.lock();
	// Cast Context
	SceNetAdhocMatchingContext* context = findMatchingContext(matchingId);
	// Multithreading Unlock
	peerlock.unlock();

	// Last Ping
	u64_le lastping = 0;

	// Last Hello
	u64_le lasthello = 0;

	u64_le now;

	static SceNetEtherAddr sendermac;
	static u32_le senderport;
	static int rxbuflen;

	// Log Startup
	INFO_LOG(Log::sceNet, "InputLoop: Begin of InputLoop[%i] Thread", matchingId);

	// Run while needed...
	if (context != NULL) {
		while (contexts != NULL && context->inputRunning)
		{
			// Multithreading Lock
			peerlock.lock();
			// Cast Context
			context = findMatchingContext(matchingId);
			// Multithreading Unlock
			peerlock.unlock();

			while (context != NULL && context->inputRunning && !Core_IsStepping()) {
				now = CoreTiming::GetGlobalTimeUsScaled(); //time_now_d()*1000000.0;

				// Hello Message Sending Context with unoccupied Slots
				if ((context->mode == PSP_ADHOC_MATCHING_MODE_PARENT && (countChildren(context) < (context->maxpeers - 1))) || (context->mode == PSP_ADHOC_MATCHING_MODE_P2P && findP2P(context) == NULL))
				{
					// Hello Message Broadcast necessary because of Hello Interval
					if (context->hello_int > 0)
						if (static_cast<s64>(now - lasthello) >= static_cast<s64>(context->hello_int))
						{
							// Broadcast Hello Message
							broadcastHelloMessage(context);

							// Update Hello Timer
							lasthello = now;
						}
				}

				// Ping Required
				if (context->keepalive_int > 0) {
					if (static_cast<s64>(now - lastping) >= static_cast<s64>(context->keepalive_int))
					{
						// Handle Peer Timeouts
						handleTimeout(context);

						// Broadcast Ping Message
						broadcastPingMessage(context);

						// Update Ping Timer
						lastping = now;
					}
				}
				else {
					// FIXME: Should we checks for Timeout too when the game doesn't set the keep alive interval?
					handleTimeout(context);
				}

				// Messages on Stack ready for processing
				if (context->input_stack != NULL)
				{
					// Claim Stack
					context->inputlock->lock();

					// Iterate Message List
					ThreadMessage* msg = context->input_stack;
					while (msg != NULL)
					{
						// Default Optional Data
						void* opt = NULL;

						// Grab Optional Data
						if (msg->optlen > 0) opt = ((u8*)msg) + sizeof(ThreadMessage);

						//context->inputlock->unlock(); // Unlock to prevent race condition when locking peerlock

						// Send Accept Packet
						if (msg->opcode == PSP_ADHOC_MATCHING_PACKET_ACCEPT) sendAcceptPacket(context, &msg->mac, msg->optlen, opt);

						// Send Join Packet
						else if (msg->opcode == PSP_ADHOC_MATCHING_PACKET_JOIN) sendJoinPacket(context, &msg->mac, msg->optlen, opt);

						// Send Cancel Packet
						else if (msg->opcode == PSP_ADHOC_MATCHING_PACKET_CANCEL) sendCancelPacket(context, &msg->mac, msg->optlen, opt);

						// Send Bulk Data Packet
						else if (msg->opcode == PSP_ADHOC_MATCHING_PACKET_BULK) sendBulkDataPacket(context, &msg->mac, msg->optlen, opt);

						// Send Birth Packet
						else if (msg->opcode == PSP_ADHOC_MATCHING_PACKET_BIRTH) sendBirthPacket(context, &msg->mac);

						// Send Death Packet
						else if (msg->opcode == PSP_ADHOC_MATCHING_PACKET_DEATH) sendDeathPacket(context, &msg->mac);

						// Cancel Bulk Data Transfer (does nothing as of now as we fire and forget anyway) // Do we need to check DeathPacket and ByePacket here?
						//else if(msg->opcode == PSP_ADHOC_MATCHING_PACKET_BULK_ABORT) sendAbortBulkDataPacket(context, &msg->mac, msg->optlen, opt);

						//context->inputlock->lock(); // Lock again

						// Pop input stack from front (this should be queue instead of stack?)
						context->input_stack = msg->next;
						free(msg);
						msg = context->input_stack;
					}

					// Free Stack
					context->inputlock->unlock();
				}

				// Receive PDP Datagram
				// FIXME: When using JPCSP + prx files, the "SceNetAdhocMatchingInput" thread is using blocking PdpRecv with infinite(0) timeout, which can be stopped/aborted using SetSocketAlert, while "SceNetAdhocMatchingEvent" thread is using non-blocking for sending
				rxbuflen = context->rxbuflen;
				senderport = 0;
				// Lock the peer first before locking the socket to avoid race condiion
				peerlock.lock();
				context->socketlock->lock();
				int recvresult = sceNetAdhocPdpRecv(context->socket, &sendermac, &senderport, context->rxbuf, &rxbuflen, 0, ADHOC_F_NONBLOCK);
				context->socketlock->unlock();
				peerlock.unlock();

				// Received Data from a Sender that interests us
				// Note: There are cases where the sender port might be re-mapped by router or ISP, so we shouldn't check the source port.
				if (recvresult == 0 && rxbuflen > 0)
				{
					// Log Receive Success
					if (context->rxbuf[0] > 1) {
						INFO_LOG(Log::sceNet, "InputLoop[%d]: Received %d Bytes (Opcode[%d]=%s)", matchingId, rxbuflen, context->rxbuf[0], getMatchingOpcodeStr(context->rxbuf[0]));
					}

					// Update Peer Timestamp
					peerlock.lock();
					SceNetAdhocctlPeerInfo* peer = findFriend(&sendermac);
					if (peer != NULL) {
						now = CoreTiming::GetGlobalTimeUsScaled();
						s64 delta = now - peer->last_recv;
						DEBUG_LOG(Log::sceNet, "Timestamp LastRecv Delta: %lld (%llu - %llu) from %s", delta, now, peer->last_recv, mac2str(&sendermac).c_str());
						if (peer->last_recv != 0) peer->last_recv = std::max(peer->last_recv, now - defaultLastRecvDelta);
					}
					else {
						WARN_LOG(Log::sceNet, "InputLoop[%d]: Unknown Peer[%s:%u] (Recved=%i, Length=%i)", matchingId, mac2str(&sendermac).c_str(), senderport, recvresult, rxbuflen);
					}

					// Show a warning if other player is having their port being re-mapped, thus that other player may have issue with the communication. 
					// Note: That other player may need to switch side between host and join, or reboot their router to solve this issue.
					if (context->port != senderport && senderport != (*context->peerPort)[sendermac]) {
						char name[9] = {};
						if (peer != NULL)
							truncate_cpy(name, sizeof(name), (const char*)peer->nickname.data);
						WARN_LOG(Log::sceNet, "InputLoop[%d]: Unknown Source Port from [%s][%s:%u -> %u] (Recved=%i, Length=%i)", matchingId, name, mac2str(&sendermac).c_str(), senderport, context->port, recvresult, rxbuflen);
						g_OSD.Show(OSDType::MESSAGE_WARNING, std::string(n->T("AM: Data from Unknown Port")) + std::string(" [") + std::string(name) + std::string("]:") + std::to_string(senderport) + std::string(" -> ") + std::to_string(context->port) + std::string(" (") + std::to_string(portOffset) + std::string(")"));
					}
					// Keep tracks of re-mapped peer's ports for further communication. 
					// Note: This will only works if this player were able to receives data on normal port from other players (ie. this player's port wasn't remapped)
					(*context->peerPort)[sendermac] = senderport;
					peerlock.unlock();

					// Ping Packet
					if (context->rxbuf[0] == PSP_ADHOC_MATCHING_PACKET_PING) actOnPingPacket(context, &sendermac);

					// Hello Packet
					else if (context->rxbuf[0] == PSP_ADHOC_MATCHING_PACKET_HELLO) actOnHelloPacket(context, &sendermac, rxbuflen);

					// Join Packet
					else if (context->rxbuf[0] == PSP_ADHOC_MATCHING_PACKET_JOIN) actOnJoinPacket(context, &sendermac, rxbuflen);

					// Accept Packet
					else if (context->rxbuf[0] == PSP_ADHOC_MATCHING_PACKET_ACCEPT) actOnAcceptPacket(context, &sendermac, rxbuflen);

					// Cancel Packet
					else if (context->rxbuf[0] == PSP_ADHOC_MATCHING_PACKET_CANCEL) actOnCancelPacket(context, &sendermac, rxbuflen);

					// Bulk Data Packet
					else if (context->rxbuf[0] == PSP_ADHOC_MATCHING_PACKET_BULK) actOnBulkDataPacket(context, &sendermac, rxbuflen);

					// Abort Bulk Data Packet
					//else if (context->rxbuf[0] == PSP_ADHOC_MATCHING_PACKET_BULK_ABORT) actOnAbortBulkDataPacket(context, &sendermac, rxbuflen);

					// Birth Packet
					else if (context->rxbuf[0] == PSP_ADHOC_MATCHING_PACKET_BIRTH) actOnBirthPacket(context, &sendermac, rxbuflen);

					// Death Packet
					else if (context->rxbuf[0] == PSP_ADHOC_MATCHING_PACKET_DEATH) actOnDeathPacket(context, &sendermac, rxbuflen);

					// Bye Packet
					else if (context->rxbuf[0] == PSP_ADHOC_MATCHING_PACKET_BYE) actOnByePacket(context, &sendermac);

					// Ignore Incoming Trash Data
				}
				else
					break;
			}
			// Share CPU Time
			sleep_ms(10); //1 //sceKernelDelayThread(10000);

			// Don't do anything if it's paused, otherwise the log will be flooded
			while (Core_IsStepping() && coreState != CORE_POWERDOWN && contexts != NULL && context->inputRunning) sleep_ms(10);
		}

		if (contexts != NULL) {
			// Process Last Messages
			if (context->input_stack != NULL)
			{
				// Claim Stack
				context->inputlock->lock();

				// Iterate Message List
				int msg_count = 0;
				ThreadMessage* msg = context->input_stack;
				while (msg != NULL)
				{
					// Default Optional Data
					void* opt = NULL;

					// Grab Optional Data
					if (msg->optlen > 0) opt = ((u8*)msg) + sizeof(ThreadMessage);

					// Send Accept Packet
					if (msg->opcode == PSP_ADHOC_MATCHING_PACKET_ACCEPT) sendAcceptPacket(context, &msg->mac, msg->optlen, opt);

					// Send Join Packet
					else if (msg->opcode == PSP_ADHOC_MATCHING_PACKET_JOIN) sendJoinPacket(context, &msg->mac, msg->optlen, opt);

					// Send Cancel Packet
					else if (msg->opcode == PSP_ADHOC_MATCHING_PACKET_CANCEL) sendCancelPacket(context, &msg->mac, msg->optlen, opt);

					// Send Bulk Data Packet
					else if (msg->opcode == PSP_ADHOC_MATCHING_PACKET_BULK) sendBulkDataPacket(context, &msg->mac, msg->optlen, opt);

					// Send Birth Packet
					else if (msg->opcode == PSP_ADHOC_MATCHING_PACKET_BIRTH) sendBirthPacket(context, &msg->mac);

					// Send Death Packet
					else if (msg->opcode == PSP_ADHOC_MATCHING_PACKET_DEATH) sendDeathPacket(context, &msg->mac);

					// Cancel Bulk Data Transfer (does nothing as of now as we fire and forget anyway) // Do we need to check DeathPacket and ByePacket here?
					//else if(msg->opcode == PSP_ADHOC_MATCHING_PACKET_BULK_ABORT) sendAbortBulkDataPacket(context, &msg->mac, msg->optlen, opt);

					// Pop input stack from front (this should be queue instead of stack?)
					context->input_stack = msg->next;
					free(msg);
					msg = context->input_stack;
					msg_count++;
				}

				// Free Stack
				context->inputlock->unlock();
				INFO_LOG(Log::sceNet, "InputLoop[%d]: Finished (%d msg)", matchingId, msg_count);
			}

			// Clear IO Message Stack
			clearStack(context, PSP_ADHOC_MATCHING_INPUT_STACK);

			// Send Bye Messages. FIXME: Official prx seems to be sending DEATH instead of BYE packet during MatchingStop? But DEATH packet doesn't works with DBZ Team Tag
			sendByePacket(context);

			// Free Peer List Buffer
			clearPeerList(context); //deleteAllMembers(context);

			// Delete Pointer Reference (and notify caller about finished cleanup)
			//context->inputThread = NULL;
		}
	}

	// Log Shutdown
	INFO_LOG(Log::sceNet, "InputLoop: End of InputLoop[%i] Thread", matchingId);

	// Terminate Thread
	//sceKernelExitDeleteThread(0);

	// Return Zero to shut up Compiler
	return 0;
}<|MERGE_RESOLUTION|>--- conflicted
+++ resolved
@@ -5927,13 +5927,8 @@
 		DEBUG_LOG(Log::sceNet, "AdhocMatching - Remaining Events: %zu", matchingEvents.size());
 		auto peer = findPeer(context, (SceNetEtherAddr*)Memory::GetPointer(args[2]));
 		// Discard HELLO Events when in the middle of joining, as some games (ie. Super Pocket Tennis) might tried to join again (TODO: Need to confirm whether sceNetAdhocMatchingSelectTarget supposed to be blocking the current thread or not)
-<<<<<<< HEAD
 		if (peer == NULL || (args[1] != PSP_ADHOC_MATCHING_EVENT_HELLO || (peer->state != PSP_ADHOC_MATCHING_PEER_OUTGOING_REQUEST && peer->state != PSP_ADHOC_MATCHING_PEER_INCOMING_REQUEST && peer->state != PSP_ADHOC_MATCHING_PEER_CANCEL_IN_PROGRESS))) {
-			DEBUG_LOG(SCENET, "AdhocMatchingCallback: [ID=%i][EVENT=%i][%s]", args[0], args[1], mac2str((SceNetEtherAddr *)Memory::GetPointer(args[2])).c_str());
-=======
-		if (peer == NULL || (args[1] != PSP_ADHOC_MATCHING_EVENT_HELLO || (peer->state != PSP_ADHOC_MATCHING_PEER_OUTGOING_REQUEST && peer->state != PSP_ADHOC_MATCHING_PEER_INCOMING_REQUEST))) {
 			DEBUG_LOG(Log::sceNet, "AdhocMatchingCallback: [ID=%i][EVENT=%i][%s]", args[0], args[1], mac2str((SceNetEtherAddr *)Memory::GetPointer(args[2])).c_str());
->>>>>>> a6dbb4df
 		
 			AfterMatchingMipsCall* after = (AfterMatchingMipsCall*)__KernelCreateAction(actionAfterMatchingMipsCall);
 			after->SetData(args[0], args[1], args[2]);
