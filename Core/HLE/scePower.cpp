// Copyright (c) 2012- PPSSPP Project.

// This program is free software: you can redistribute it and/or modify
// it under the terms of the GNU General Public License as published by
// the Free Software Foundation, version 2.0 or later versions.

// This program is distributed in the hope that it will be useful,
// but WITHOUT ANY WARRANTY; without even the implied warranty of
// MERCHANTABILITY or FITNESS FOR A PARTICULAR PURPOSE.  See the
// GNU General Public License 2.0 for more details.

// A copy of the GPL 2.0 should have been included with the program.
// If not, see http://www.gnu.org/licenses/

// Official git repository and contact information can be found at
// https://github.com/hrydgard/ppsspp and http://www.ppsspp.org/.
#include <map>
#include "HLE.h"
#include "../MIPS/MIPS.h"
#include "../CoreTiming.h"

#include "scePower.h"
#include "sceKernelThread.h"

static bool volatileMemLocked;

const int POWER_CB_AUTO = -1;

const int numberOfCBPowerSlots = 16;
static int powerCbSlots[numberOfCBPowerSlots];


void __PowerInit() {
	memset(powerCbSlots, 0, sizeof(powerCbSlots));
}
int scePowerGetBatteryLifePercent()
{
	DEBUG_LOG(HLE, "100=scePowerGetBatteryLifePercent");
	return 100;
}
int scePowerIsPowerOnline()
{
	DEBUG_LOG(HLE, "1=scePowerIsPowerOnline");
	return 1;
}
int scePowerIsBatteryExist()
{
	DEBUG_LOG(HLE, "1=scePowerIsBatteryExist");
	return 1;
}
int scePowerIsBatteryCharging()
{
	DEBUG_LOG(HLE, "0=scePowerIsBatteryCharging");
	return 0;
}
int scePowerGetBatteryChargingStatus()
{
	DEBUG_LOG(HLE, "0=scePowerGetBatteryChargingStatus");
	return 0;
}
int scePowerIsLowBattery()
{
	DEBUG_LOG(HLE, "0=scePowerIsLowBattery");
	return 0;
}

int scePowerRegisterCallback(int slot, int cbId)
{
<<<<<<< HEAD
	int slot = PARAM(0);
	int cbId = PARAM(1);
	if (slot == -1) {
		for (int i = 0; i < 16; i++) {
			if (powerCbSlots[i] == 0) {
				slot = i;
				break;
			}
		}
		if (slot == -1) {
			ERROR_LOG(HLE,"0=scePowerRegisterCallback(%i, %i) OUT OF SLOTS", slot, cbId);
			// Argh out of slots
			RETURN(-1);
			return;
		}
	}
	DEBUG_LOG(HLE,"0=scePowerRegisterCallback(%i, %i)", slot, cbId);
	powerCbSlots[slot] = cbId;

	__KernelRegisterCallback(THREAD_CALLBACK_POWER, cbId);

	// Immediately notify
	RETURN(slot);

	__KernelNotifyCallbackType(THREAD_CALLBACK_POWER, cbId, 0x185);   // 0x185 from real psp, don't know what it is
}

void scePowerUnregisterCallback()
{
	int slotId = PARAM(0);
	if (powerCbSlots[slotId] != 0) {
		int cbId = powerCbSlots[slotId];
		DEBUG_LOG(HLE,"0=scePowerUnregisterCallback(%i) (cbid = %i)", slotId, cbId);
		__KernelUnregisterCallback(THREAD_CALLBACK_POWER, cbId);
		powerCbSlots[slotId] = 0;
		RETURN(0);
	} else {
		ERROR_LOG(HLE,"0=scePowerUnregisterCallback(%i) - callback slot not registered.", slotId);
		RETURN(0x80000025);  // from real psp
	}
=======
	DEBUG_LOG(HLE,"0=scePowerRegisterCallback(%i, %i)", slot, cbId);
	int foundSlot = -1;

	if (slot == POWER_CB_AUTO) // -1 signifies auto select of bank
	{
		for(int i=0; i < numberOfCBPowerSlots; i++)
		{
			if ((powerCbSlots[i]==0) && (foundSlot== POWER_CB_AUTO)) // found an empty slot
			{
				powerCbSlots[i] = cbId;
				foundSlot = i;
			}
		}
	}
	else
	{
		if (powerCbSlots[slot] == 0)
		{
			powerCbSlots[slot] = cbId;
			foundSlot= 0;
		}
		else
		{
			// slot already in use!
			foundSlot = POWER_CB_AUTO;
		}
	}
	if (foundSlot>=0)
	{
		__KernelRegisterCallback(THREAD_CALLBACK_POWER, cbId);

		// Immediately notify
		RETURN(0);

		__KernelNotifyCallbackType(THREAD_CALLBACK_POWER, cbId, 0xE4); // TODO: I have no idea what the E4 is from the flags, but its needed for the test to pass. Need another example of it being called 
	}
	return foundSlot;
}

int scePowerUnregisterCallback(int slotId)
{	
		
	   	if (slotId < 0 || slotId >= numberOfCBPowerSlots) 
		{
    		return -1;
    	}

    	if (powerCbSlots[slotId] != 0) {

			int cbId = powerCbSlots[slotId];
			DEBUG_LOG(HLE,"0=scePowerUnregisterCallback(%i) (cbid = %i)", slotId, cbId);
			__KernelUnregisterCallback(THREAD_CALLBACK_POWER, cbId);
            powerCbSlots[slotId] = 0;
    	}
		else
		{
			return 0x80000025; // TODO: docs say a value less than 0, test checks for this specifically. why??
		}

    	return 0;
>>>>>>> a2c024e4
}

int sceKernelPowerLock(int lockType)
{
	DEBUG_LOG(HLE,"UNIMPL 0=sceKernelPowerLock(%i)", lockType);
	return 0;
}
int sceKernelPowerUnlock(int lockType)
{
	DEBUG_LOG(HLE,"UNIMPL 0=sceKernelPowerUnlock(%i)");
	return 0;
}
int sceKernelPowerTick(int flag)
{
	DEBUG_LOG(HLE,"UNIMPL 0=sceKernelPowerTick()");
	return 0;
}

#define ERROR_POWER_VMEM_IN_USE 0x802b0200

int sceKernelVolatileMemTryLock(int type, int paddr, int psize)
{

	if (!volatileMemLocked)
	{
		INFO_LOG(HLE,"sceKernelVolatileMemTryLock(%i, %08x, %i) - success", type, paddr, psize);
		volatileMemLocked = true;
	}
	else
	{
		ERROR_LOG(HLE, "sceKernelVolatileMemTryLock - already locked!");
		//RETURN(ERROR_POWER_VMEM_IN_USE); // does this line still need to be here??
		return ERROR_POWER_VMEM_IN_USE;
	}

	// Volatile RAM is always at 0x08400000 and is of size 0x00400000.
	// It's always available in the emu.
	Memory::Write_U32(0x08400000, paddr);
	Memory::Write_U32(0x00400000, psize);

	return 0;
}

int sceKernelVolatileMemUnlock(int type)
{
	INFO_LOG(HLE,"sceKernelVolatileMemUnlock()");
	// TODO: sanity check
	volatileMemLocked = false;

	return 0;
}

int sceKernelVolatileMemLock(int type, int paddr, int psize)
{
	return sceKernelVolatileMemTryLock(type, paddr, psize);
}


void scePowerSetClockFrequency(u32 cpufreq, u32 busfreq, u32 gpufreq)
{
	CoreTiming::SetClockFrequencyMHz(cpufreq);

	INFO_LOG(HLE,"scePowerSetClockFrequency(%i,%i,%i)", cpufreq, busfreq, gpufreq);
}

void scePowerGetCpuClockFrequencyInt() {
	INFO_LOG(HLE,"scePowerGetCpuClockFrequencyInt()");
	RETURN(CoreTiming::GetClockFrequencyMHz());
}

static const HLEFunction scePower[] = 
{
	{0x04B7766E,&WrapI_II<scePowerRegisterCallback>,"scePowerRegisterCallback"},
	{0x2B51FE2F,0,"scePower_2B51FE2F"},
	{0x442BFBAC,0,"scePowerGetBacklightMaximum"},
	{0xEFD3C963,0,"scePowerTick"},
	{0xEDC13FE5,0,"scePowerGetIdleTimer"},
	{0x7F30B3B1,0,"scePowerIdleTimerEnable"},
	{0x972CE941,0,"scePowerIdleTimerDisable"},
	{0x27F3292C,0,"scePowerBatteryUpdateInfo"},
	{0xE8E4E204,0,"scePower_E8E4E204"},
	{0xB999184C,0,"scePowerGetLowBatteryCapacity"},
	{0x87440F5E,&WrapI_V<scePowerIsPowerOnline>,"scePowerIsPowerOnline"},
	{0x0AFD0D8B,&WrapI_V<scePowerIsBatteryExist>,"scePowerIsBatteryExist"},
	{0x1E490401,&WrapI_V<scePowerIsBatteryCharging>,"scePowerIsBatteryCharging"},
	{0xB4432BC8,&WrapI_V<scePowerGetBatteryChargingStatus>,"scePowerGetBatteryChargingStatus"},
	{0xD3075926,&WrapI_V<scePowerIsLowBattery>,"scePowerIsLowBattery"},
	{0x78A1A796,0,"scePowerIsSuspendRequired"},
	{0x94F5A53F,0,"scePowerGetBatteryRemainCapacity"},
	{0xFD18A0FF,0,"scePowerGetBatteryFullCapacity"},
	{0x2085D15D,&WrapI_V<scePowerGetBatteryLifePercent>,"scePowerGetBatteryLifePercent"},
	{0x8EFB3FA2,0,"scePowerGetBatteryLifeTime"},
	{0x28E12023,0,"scePowerGetBatteryTemp"},
	{0x862AE1A6,0,"scePowerGetBatteryElec"},
	{0x483CE86B,0,"scePowerGetBatteryVolt"},
	{0x23436A4A,0,"scePowerGetInnerTemp"},
	{0x0CD21B1F,0,"scePowerSetPowerSwMode"},
	{0x165CE085,0,"scePowerGetPowerSwMode"},
	{0xD6D016EF,0,"scePowerLock"},
	{0xCA3D34C1,0,"scePowerUnlock"},
	{0xDB62C9CF,0,"scePowerCancelRequest"},
	{0x7FA406DD,0,"scePowerIsRequest"},
	{0x2B7C7CF4,0,"scePowerRequestStandby"},
	{0xAC32C9CC,0,"scePowerRequestSuspend"},
	{0x2875994B,0,"scePower_2875994B"},
	{0x0074EF9B,0,"scePowerGetResumeCount"},
	{0xDFA8BAF8,&WrapI_I<scePowerUnregisterCallback>,"scePowerUnregisterCallback"},
	{0xDB9D28DD,&WrapI_I<scePowerUnregisterCallback>,"scePowerUnregitserCallback"},  //haha
	{0x843FBF43,0,"scePowerSetCpuClockFrequency"},
	{0xB8D7B3FB,0,"scePowerSetBusClockFrequency"},
	{0xFEE03A2F,0,"scePowerGetCpuClockFrequency"},
	{0x478FE6F5,0,"scePowerGetBusClockFrequency"},
	{0xFDB5BFE9,scePowerGetCpuClockFrequencyInt,"scePowerGetCpuClockFrequencyInt"},
	{0xBD681969,0,"scePowerGetBusClockFrequencyInt"},
	{0xB1A52C83,0,"scePowerGetCpuClockFrequencyFloat"},
	{0x9BADB3EB,0,"scePowerGetBusClockFrequencyFloat"},
	{0x737486F2,&WrapV_UUU<scePowerSetClockFrequency>,"scePowerSetClockFrequency"},
	{0x34f9c463,0,"scePowerGetPllClockFrequencyInt"},
	{0xea382a27,0,"scePowerGetPllClockFrequencyFloat"},
	{0xebd177d6,0,"scePower_driver_EBD177D6"},
	{0x469989ad,0,"scePower_469989ad"},
	{0xa85880d0,0,"scePower_a85880d0"},
};

//890129c in tyshooter looks bogus
const HLEFunction sceSuspendForUser[] =
{
	{0xEADB1BD7,&WrapI_I<sceKernelPowerLock>,"sceKernelPowerLock"}, //(int param) set param to 0
	{0x3AEE7261,&WrapI_I<sceKernelPowerUnlock>,"sceKernelPowerUnlock"},//(int param) set param to 0
	{0x090ccb3f,&WrapI_I<sceKernelPowerTick>,"sceKernelPowerTick"},

	// There's an extra 4MB that can be allocated, which seems to be "volatile". These functions
	// let you grab it.
	{0xa14f40b2,&WrapI_III<sceKernelVolatileMemTryLock>,"sceKernelVolatileMemTryLock"},
	{0xa569e425,&WrapI_I<sceKernelVolatileMemUnlock>,"sceKernelVolatileMemUnlock"},
	{0x3e0271d3,&WrapI_III<sceKernelVolatileMemLock>,"sceKernelVolatileMemLock"}, //when "acquiring mem pool" (fired up)
};


void Register_scePower() {
	RegisterModule("scePower",ARRAY_SIZE(scePower),scePower);
}

void Register_sceSuspendForUser() {
	RegisterModule("sceSuspendForUser", ARRAY_SIZE(sceSuspendForUser), sceSuspendForUser);
}<|MERGE_RESOLUTION|>--- conflicted
+++ resolved
@@ -6,7 +6,7 @@
 
 // This program is distributed in the hope that it will be useful,
 // but WITHOUT ANY WARRANTY; without even the implied warranty of
-// MERCHANTABILITY or FITNESS FOR A PARTICULAR PURPOSE.  See the
+// MERCHANTABILITY or FITNESS FOR A PARTICULAR PURPOSE.	See the
 // GNU General Public License 2.0 for more details.
 
 // A copy of the GPL 2.0 should have been included with the program.
@@ -33,31 +33,37 @@
 void __PowerInit() {
 	memset(powerCbSlots, 0, sizeof(powerCbSlots));
 }
+
 int scePowerGetBatteryLifePercent()
 {
 	DEBUG_LOG(HLE, "100=scePowerGetBatteryLifePercent");
 	return 100;
 }
+
 int scePowerIsPowerOnline()
 {
 	DEBUG_LOG(HLE, "1=scePowerIsPowerOnline");
 	return 1;
 }
+
 int scePowerIsBatteryExist()
 {
 	DEBUG_LOG(HLE, "1=scePowerIsBatteryExist");
 	return 1;
 }
+
 int scePowerIsBatteryCharging()
 {
 	DEBUG_LOG(HLE, "0=scePowerIsBatteryCharging");
 	return 0;
 }
+
 int scePowerGetBatteryChargingStatus()
 {
 	DEBUG_LOG(HLE, "0=scePowerGetBatteryChargingStatus");
 	return 0;
 }
+
 int scePowerIsLowBattery()
 {
 	DEBUG_LOG(HLE, "0=scePowerIsLowBattery");
@@ -66,48 +72,6 @@
 
 int scePowerRegisterCallback(int slot, int cbId)
 {
-<<<<<<< HEAD
-	int slot = PARAM(0);
-	int cbId = PARAM(1);
-	if (slot == -1) {
-		for (int i = 0; i < 16; i++) {
-			if (powerCbSlots[i] == 0) {
-				slot = i;
-				break;
-			}
-		}
-		if (slot == -1) {
-			ERROR_LOG(HLE,"0=scePowerRegisterCallback(%i, %i) OUT OF SLOTS", slot, cbId);
-			// Argh out of slots
-			RETURN(-1);
-			return;
-		}
-	}
-	DEBUG_LOG(HLE,"0=scePowerRegisterCallback(%i, %i)", slot, cbId);
-	powerCbSlots[slot] = cbId;
-
-	__KernelRegisterCallback(THREAD_CALLBACK_POWER, cbId);
-
-	// Immediately notify
-	RETURN(slot);
-
-	__KernelNotifyCallbackType(THREAD_CALLBACK_POWER, cbId, 0x185);   // 0x185 from real psp, don't know what it is
-}
-
-void scePowerUnregisterCallback()
-{
-	int slotId = PARAM(0);
-	if (powerCbSlots[slotId] != 0) {
-		int cbId = powerCbSlots[slotId];
-		DEBUG_LOG(HLE,"0=scePowerUnregisterCallback(%i) (cbid = %i)", slotId, cbId);
-		__KernelUnregisterCallback(THREAD_CALLBACK_POWER, cbId);
-		powerCbSlots[slotId] = 0;
-		RETURN(0);
-	} else {
-		ERROR_LOG(HLE,"0=scePowerUnregisterCallback(%i) - callback slot not registered.", slotId);
-		RETURN(0x80000025);  // from real psp
-	}
-=======
 	DEBUG_LOG(HLE,"0=scePowerRegisterCallback(%i, %i)", slot, cbId);
 	int foundSlot = -1;
 
@@ -115,7 +79,7 @@
 	{
 		for(int i=0; i < numberOfCBPowerSlots; i++)
 		{
-			if ((powerCbSlots[i]==0) && (foundSlot== POWER_CB_AUTO)) // found an empty slot
+			if ((powerCbSlots[i]==0) && (foundSlot == POWER_CB_AUTO)) // found an empty slot
 			{
 				powerCbSlots[i] = cbId;
 				foundSlot = i;
@@ -127,7 +91,7 @@
 		if (powerCbSlots[slot] == 0)
 		{
 			powerCbSlots[slot] = cbId;
-			foundSlot= 0;
+			foundSlot = 0;
 		}
 		else
 		{
@@ -142,33 +106,31 @@
 		// Immediately notify
 		RETURN(0);
 
-		__KernelNotifyCallbackType(THREAD_CALLBACK_POWER, cbId, 0xE4); // TODO: I have no idea what the E4 is from the flags, but its needed for the test to pass. Need another example of it being called 
+		__KernelNotifyCallbackType(THREAD_CALLBACK_POWER, cbId, 0x185); // TODO: I have no idea what the 0x185 is from the flags, but its needed for the test to pass. Need another example of it being called 
 	}
 	return foundSlot;
 }
 
 int scePowerUnregisterCallback(int slotId)
 {	
-		
-	   	if (slotId < 0 || slotId >= numberOfCBPowerSlots) 
-		{
-    		return -1;
-    	}
-
-    	if (powerCbSlots[slotId] != 0) {
-
-			int cbId = powerCbSlots[slotId];
-			DEBUG_LOG(HLE,"0=scePowerUnregisterCallback(%i) (cbid = %i)", slotId, cbId);
-			__KernelUnregisterCallback(THREAD_CALLBACK_POWER, cbId);
-            powerCbSlots[slotId] = 0;
-    	}
-		else
-		{
-			return 0x80000025; // TODO: docs say a value less than 0, test checks for this specifically. why??
-		}
-
-    	return 0;
->>>>>>> a2c024e4
+	if (slotId < 0 || slotId >= numberOfCBPowerSlots) 
+	{
+		return -1;
+	}
+
+	if (powerCbSlots[slotId] != 0)
+	{
+		int cbId = powerCbSlots[slotId];
+		DEBUG_LOG(HLE,"0=scePowerUnregisterCallback(%i) (cbid = %i)", slotId, cbId);
+		__KernelUnregisterCallback(THREAD_CALLBACK_POWER, cbId);
+		powerCbSlots[slotId] = 0;
+	}
+	else
+	{
+		return 0x80000025; // TODO: docs say a value less than 0, test checks for this specifically. why??
+	}
+
+	return 0;
 }
 
 int sceKernelPowerLock(int lockType)
@@ -276,7 +238,7 @@
 	{0x2875994B,0,"scePower_2875994B"},
 	{0x0074EF9B,0,"scePowerGetResumeCount"},
 	{0xDFA8BAF8,&WrapI_I<scePowerUnregisterCallback>,"scePowerUnregisterCallback"},
-	{0xDB9D28DD,&WrapI_I<scePowerUnregisterCallback>,"scePowerUnregitserCallback"},  //haha
+	{0xDB9D28DD,&WrapI_I<scePowerUnregisterCallback>,"scePowerUnregitserCallback"},	//haha
 	{0x843FBF43,0,"scePowerSetCpuClockFrequency"},
 	{0xB8D7B3FB,0,"scePowerSetBusClockFrequency"},
 	{0xFEE03A2F,0,"scePowerGetCpuClockFrequency"},
