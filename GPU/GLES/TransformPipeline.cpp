--- conflicted
+++ resolved
@@ -230,20 +230,8 @@
 	materialUpdate_ = gstate.materialupdate & 7;
 }
 
-void Lighter::Light(float colorOut0[4], float colorOut1[4], const float colorIn[4], Vec3 pos, Vec3 normal, float dots[4])
+void Lighter::Light(float colorOut0[4], float colorOut1[4], const float colorIn[4], Vec3 pos, Vec3 norm, float dots[4])
 {
-<<<<<<< HEAD
-	if (disabled_) {
-		memcpy(colorOut0, colorIn, sizeof(float) * 4);
-		memset(colorOut1, 0, sizeof(float) * 4);
-		return;
-	}
-
-	bool hasNormal = (gstate.vertType & GE_VTYPE_NRM_MASK) != 0;
-
-=======
-	Vec3 norm = normal.Normalized();
->>>>>>> 9c79814c
 	Color4 in(colorIn);
 
 	const Color4 *ambient;
@@ -277,7 +265,6 @@
 		GELightType type = (GELightType)((gstate.ltype[l] >> 8) & 3);
 		
 		Vec3 toLight(0,0,0);
-		Vec3 norm(0,0,0);
 		
 		if (type == GE_LIGHTTYPE_DIRECTIONAL)
 			toLight = Vec3(gstate_c.lightpos[l]);  // lightdir is for spotlights
@@ -286,13 +273,9 @@
 
 		bool doSpecular = (comp != GE_LIGHTCOMP_ONLYDIFFUSE);
 		bool poweredDiffuse = comp == GE_LIGHTCOMP_BOTHWITHPOWDIFFUSE;
-		bool hasNormal = (gstate.vertType & GE_VTYPE_NRM_MASK) != 0;
 		
 		float distanceToLight = toLight.Length();
 		float dot = 0.0f;
-
-		if (hasNormal)
-			norm = normal.Normalized();
 
 		if (distanceToLight > 0.0f)
 		{
@@ -502,7 +485,8 @@
 		} else {
 			// We do software T&L for now
 			float out[3], norm[3];
-			float pos[3], nrm[3] = {0};
+			float pos[3], nrm[3];
+			Vec3 normal(0, 0, 0);
 			reader.ReadPos(pos);
 			if (reader.hasNormal())
 				reader.ReadNrm(nrm);
@@ -511,8 +495,7 @@
 				Vec3ByMatrix43(out, pos, gstate.worldMatrix);
 				if (reader.hasNormal()) {
 					Norm3ByMatrix43(norm, nrm, gstate.worldMatrix);
-				} else {
-					memset(norm, 0, 12);
+					normal = Vec3(norm).Normalized();
 				}
 			} else {
 				float weights[8];
@@ -539,6 +522,7 @@
 				Vec3ByMatrix43(out, psum.v, gstate.worldMatrix);
 				if (reader.hasNormal()) {
 					Norm3ByMatrix43(norm, nsum.v, gstate.worldMatrix);
+					normal = Vec3(norm).Normalized();
 				}
 			}
 
@@ -555,7 +539,7 @@
 			}
 			float litColor0[4];
 			float litColor1[4];
-			lighter.Light(litColor0, litColor1, unlitColor, out, norm, dots);
+			lighter.Light(litColor0, litColor1, unlitColor, out, normal, dots);
 
 			if (gstate.lightingEnable & 1) {
 				// Don't ignore gstate.lmode - we should send two colors in that case
