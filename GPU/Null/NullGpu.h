--- conflicted
+++ resolved
@@ -41,10 +41,7 @@
 	virtual void CopyDisplayToOutput() {}
 	virtual void UpdateStats();
 	virtual void InvalidateCache(u32 addr, int size);
-<<<<<<< HEAD
-=======
 	virtual void Flush() {}
->>>>>>> baa640ea
 
 private:
 	bool ProcessDLQueue();
