--- conflicted
+++ resolved
@@ -1049,11 +1049,7 @@
 	}
 
 	if (scaleFactor != 1) {
-<<<<<<< HEAD
-		if (!g_Config.bUnlockCachedScaling && texelsScaledThisFrame_ >= TEXCACHE_MAX_TEXELS_SCALED) {
-=======
-		if (texelsScaledThisFrame_ >= TEXCACHE_MAX_TEXELS_SCALED && !g_Config.bTexHardwareScaling) {
->>>>>>> be5d93d5
+		if (!g_Config.bUnlockCachedScaling && texelsScaledThisFrame_ >= TEXCACHE_MAX_TEXELS_SCALED && !g_Config.bTexHardwareScaling) {
 			entry->status |= TexCacheEntry::STATUS_TO_SCALE;
 			scaleFactor = 1;
 		} else {
