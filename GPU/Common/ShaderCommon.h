// Copyright (c) 2015- PPSSPP Project.

// This program is free software: you can redistribute it and/or modify
// it under the terms of the GNU General Public License as published by
// the Free Software Foundation, version 2.0 or later versions.

// This program is distributed in the hope that it will be useful,
// but WITHOUT ANY WARRANTY; without even the implied warranty of
// MERCHANTABILITY or FITNESS FOR A PARTICULAR PURPOSE.  See the
// GNU General Public License 2.0 for more details.

// A copy of the GPL 2.0 should have been included with the program.
// If not, see http://www.gnu.org/licenses/

// Official git repository and contact information can be found at
// https://github.com/hrydgard/ppsspp and http://www.ppsspp.org/.

#pragma once

#include <cstdint>

enum ShaderLanguage {
	GLSL_140,
	GLSL_300,
	GLSL_VULKAN,
	HLSL_DX9,
	HLSL_D3D11,
	HLSL_D3D11_LEVEL9,
};

enum DebugShaderType {
	SHADER_TYPE_VERTEX = 0,
	SHADER_TYPE_FRAGMENT = 1,
	SHADER_TYPE_GEOMETRY = 2,
	SHADER_TYPE_VERTEXLOADER = 3,  // Not really a shader, but might as well re-use this mechanism
	SHADER_TYPE_PIPELINE = 4,  // Vulkan and DX12 combines a bunch of state into pipeline objects. Might as well make them inspectable.
	SHADER_TYPE_DEPAL = 5,
	SHADER_TYPE_SAMPLER = 6,  // Not really a shader either. Need to rename this enum...
};

enum DebugShaderStringType {
	SHADER_STRING_SHORT_DESC = 0,
	SHADER_STRING_SOURCE_CODE = 1,
	SHADER_STRING_STATS = 2,
};

// Shared between the backends. Not all are necessarily used by each backend, but this lets us share
// more code than before.
enum : uint64_t {
	DIRTY_PROJMATRIX = 1ULL << 0,
	DIRTY_PROJTHROUGHMATRIX = 1ULL << 1,
	DIRTY_FOGCOLOR = 1ULL << 2,
	DIRTY_FOGCOEF = 1ULL << 3,
	DIRTY_TEXENV = 1ULL << 4,
	DIRTY_ALPHACOLORREF = 1ULL << 5,

	DIRTY_STENCILREPLACEVALUE = 1ULL << 6,

	DIRTY_ALPHACOLORMASK = 1ULL << 7,
	DIRTY_LIGHT0 = 1ULL << 8,
	DIRTY_LIGHT1 = 1ULL << 9,
	DIRTY_LIGHT2 = 1ULL << 10,
	DIRTY_LIGHT3 = 1ULL << 11,

	DIRTY_MATDIFFUSE = 1ULL << 12,
	DIRTY_MATSPECULAR = 1ULL << 13,
	DIRTY_MATEMISSIVE = 1ULL << 14,
	DIRTY_AMBIENT = 1ULL << 15,
	DIRTY_MATAMBIENTALPHA = 1ULL << 16,

	DIRTY_SHADERBLEND = 1ULL << 17,  // Used only for in-shader blending.

	DIRTY_UVSCALEOFFSET = 1ULL << 18,
	DIRTY_DEPTHRANGE = 1ULL << 19,

	DIRTY_GUARDBAND = 1ULL << 20,

	DIRTY_WORLDMATRIX = 1ULL << 21,
	DIRTY_VIEWMATRIX = 1ULL << 22,
	DIRTY_TEXMATRIX = 1ULL << 23,
	DIRTY_BONEMATRIX0 = 1ULL << 24,  // NOTE: These must be under 32
	DIRTY_BONEMATRIX1 = 1ULL << 25,
	DIRTY_BONEMATRIX2 = 1ULL << 26,
	DIRTY_BONEMATRIX3 = 1ULL << 27,
	DIRTY_BONEMATRIX4 = 1ULL << 28,
	DIRTY_BONEMATRIX5 = 1ULL << 29,
	DIRTY_BONEMATRIX6 = 1ULL << 30,
	DIRTY_BONEMATRIX7 = 1ULL << 31,

	DIRTY_BEZIERSPLINE = 1ULL << 32,
	DIRTY_TEXCLAMP = 1ULL << 33,
<<<<<<< HEAD
	DIRTY_TEXSIZE = 1ULL << 34,

	// space for 5 more uniforms.
=======
	DIRTY_CULLRANGE = 1ULL << 34,

>>>>>>> 9fddfff6
	DIRTY_DEPAL = 1ULL << 35,

	// space for 4 more uniform dirty flags. Remember to update DIRTY_ALL_UNIFORMS.

	DIRTY_BONE_UNIFORMS = 0xFF000000ULL,

	DIRTY_ALL_UNIFORMS = 0xFFFFFFFFFULL,
	DIRTY_ALL_LIGHTS = DIRTY_LIGHT0 | DIRTY_LIGHT1 | DIRTY_LIGHT2 | DIRTY_LIGHT3,

	// Other dirty elements that aren't uniforms!
	DIRTY_FRAMEBUF = 1ULL << 40,
	DIRTY_TEXTURE_IMAGE = 1ULL << 41,
	DIRTY_TEXTURE_PARAMS = 1ULL << 42,

	// Render State
	DIRTY_BLEND_STATE = 1ULL << 43,
	DIRTY_DEPTHSTENCIL_STATE = 1ULL << 44,
	DIRTY_RASTER_STATE = 1ULL << 45,
	DIRTY_VIEWPORTSCISSOR_STATE = 1ULL << 46,
	DIRTY_VERTEXSHADER_STATE = 1ULL << 47,
	DIRTY_FRAGMENTSHADER_STATE = 1ULL << 48,

	DIRTY_ALL = 0xFFFFFFFFFFFFFFFF
};

class ShaderManagerCommon {
public:
	ShaderManagerCommon() {}
	virtual ~ShaderManagerCommon() {}

	virtual void DirtyLastShader() = 0;
};

struct TBuiltInResource;
void init_resources(TBuiltInResource &Resources);<|MERGE_RESOLUTION|>--- conflicted
+++ resolved
@@ -73,8 +73,6 @@
 	DIRTY_UVSCALEOFFSET = 1ULL << 18,
 	DIRTY_DEPTHRANGE = 1ULL << 19,
 
-	DIRTY_GUARDBAND = 1ULL << 20,
-
 	DIRTY_WORLDMATRIX = 1ULL << 21,
 	DIRTY_VIEWMATRIX = 1ULL << 22,
 	DIRTY_TEXMATRIX = 1ULL << 23,
@@ -89,15 +87,10 @@
 
 	DIRTY_BEZIERSPLINE = 1ULL << 32,
 	DIRTY_TEXCLAMP = 1ULL << 33,
-<<<<<<< HEAD
-	DIRTY_TEXSIZE = 1ULL << 34,
+	DIRTY_CULLRANGE = 1ULL << 34,
+	DIRTY_TEXSIZE = 1ULL << 35,
 
-	// space for 5 more uniforms.
-=======
-	DIRTY_CULLRANGE = 1ULL << 34,
-
->>>>>>> 9fddfff6
-	DIRTY_DEPAL = 1ULL << 35,
+	DIRTY_DEPAL = 1ULL << 36,
 
 	// space for 4 more uniform dirty flags. Remember to update DIRTY_ALL_UNIFORMS.
 
