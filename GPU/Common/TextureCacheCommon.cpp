--- conflicted
+++ resolved
@@ -127,9 +127,6 @@
 	return 0;
 }
 
-<<<<<<< HEAD
-void TextureCacheCommon::GetSamplingParams(int &minFilt, int &magFilt, bool &sClamp, bool &tClamp, float &lodBias, u8 maxLevel, u32 addr) {
-=======
 // Produces a signed 1.23.8 value.
 static int TexLog2(float delta) {
 	union FloatBits {
@@ -146,15 +143,11 @@
 }
 
 void TextureCacheCommon::GetSamplingParams(int &minFilt, int &magFilt, bool &sClamp, bool &tClamp, float &lodBias, int maxLevel, u32 addr, GETexLevelMode &mode) {
->>>>>>> 674d5c7d
 	minFilt = gstate.texfilter & 0x7;
 	magFilt = gstate.isMagnifyFilteringEnabled();
 	sClamp = gstate.isTexCoordClampedS();
 	tClamp = gstate.isTexCoordClampedT();
 
-<<<<<<< HEAD
-	bool noMip = !g_Config.bMipMap || (gstate.texlevel & 0xFFFFFF) == 0x000001;  // Fix texlevel at 0
-=======
 	GETexLevelMode mipMode = gstate.getTexLevelMode();
 	mode = mipMode;
 	bool autoMip = mipMode == GE_TEXLEVEL_MODE_AUTO;
@@ -165,17 +158,13 @@
 
 	// If mip level is forced to zero, disable mipmapping.
 	bool noMip = maxLevel == 0 || (!autoMip && lodBias <= 0.0f);
->>>>>>> 674d5c7d
 	if (IsFakeMipmapChange())
-		noMip = gstate.getTexLevelMode() == GE_TEXLEVEL_MODE_CONST;
-
-	if (maxLevel == 0) {
+		noMip = noMip || !autoMip;
+
+	if (noMip) {
 		// Enforce no mip filtering, for safety.
 		minFilt &= 1; // no mipmaps yet
 		lodBias = 0.0f;
-	} else {
-		// Texture lod bias should be signed.
-		lodBias = (float)(int)(s8)((gstate.texlevel >> 16) & 0xFF) / 16.0f;
 	}
 
 	if (g_Config.iTexFiltering == TEX_FILTER_LINEAR_VIDEO) {
@@ -203,9 +192,6 @@
 	if (forceNearest) {
 		magFilt &= ~1;
 		minFilt &= ~1;
-	}
-	if (noMip) {
-		minFilt &= 1;
 	}
 }
 
