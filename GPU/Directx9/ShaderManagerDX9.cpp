--- conflicted
+++ resolved
@@ -393,13 +393,12 @@
 #endif
 		VSSetFloatArray(CONST_VS_FOGCOEF, fogcoef, 2);
 	}
-<<<<<<< HEAD
 	if (dirtyUniforms & DIRTY_GUARDBAND) {
 		float gb[4];
 		ComputeGuardband(gb, 0.0f);
 		VSSetFloatUniform4(CONST_VS_GUARDBAND, gb);
 	}
-=======
+
 	// TODO: Could even set all bones in one go if they're all dirty.
 #ifdef USE_BONE_ARRAY
 	if (u_bone != 0) {
@@ -432,7 +431,6 @@
 		}
 	}
 #endif
->>>>>>> 21b2cbc8
 
 	// Texturing
 	if (dirtyUniforms & DIRTY_UVSCALEOFFSET) {
