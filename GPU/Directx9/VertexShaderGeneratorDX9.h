// Copyright (c) 2012- PPSSPP Project.

// This program is free software: you can redistribute it and/or modify
// it under the terms of the GNU General Public License as published by
// the Free Software Foundation, version 2.0 or later versions.

// This program is distributed in the hope that it will be useful,
// but WITHOUT ANY WARRANTY; without even the implied warranty of
// MERCHANTABILITY or FITNESS FOR A PARTICULAR PURPOSE.  See the
// GNU General Public License 2.0 for more details.

// A copy of the GPL 2.0 should have been included with the program.
// If not, see http://www.gnu.org/licenses/

// Official git repository and contact information can be found at
// https://github.com/hrydgard/ppsspp and http://www.ppsspp.org/.

#pragma once

#include "GPU/Common/ShaderID.h"

namespace DX9 {

	void GenerateVertexShaderHLSL(const VShaderID &id, char *buffer, ShaderLanguage lang = HLSL_DX9);

<<<<<<< HEAD
#define CONST_VS_PROJ 0
#define CONST_VS_PROJ_THROUGH 4
#define CONST_VS_VIEW 8
#define CONST_VS_WORLD 11
#define CONST_VS_TEXMTX 14
#define CONST_VS_UVSCALEOFFSET 17
#define CONST_VS_FOGCOEF 18
#define CONST_VS_AMBIENT 19
#define CONST_VS_BONE0 20
#define CONST_VS_BONE1 23
#define CONST_VS_BONE2 26
#define CONST_VS_BONE3 29
#define CONST_VS_BONE4 32
#define CONST_VS_BONE5 35
#define CONST_VS_BONE6 38
#define CONST_VS_BONE7 41
#define CONST_VS_BONE8 44
#define CONST_VS_MATAMBIENTALPHA 47
#define CONST_VS_MATDIFFUSE 48
#define CONST_VS_MATSPECULAR 49
#define CONST_VS_MATEMISSIVE 50
#define CONST_VS_LIGHTPOS 51
#define CONST_VS_LIGHTDIR 55
#define CONST_VS_LIGHTATT 59
#define CONST_VS_LIGHTANGLE 63
#define CONST_VS_LIGHTSPOTCOEF 67
#define CONST_VS_LIGHTDIFFUSE 71
#define CONST_VS_LIGHTSPECULAR 75
#define CONST_VS_LIGHTAMBIENT 79
#define CONST_VS_DEPTHRANGE 83
#define CONST_VS_GUARDBAND 84
=======
	enum {
		CONST_VS_PROJ = 0,
		CONST_VS_PROJ_THROUGH = 4,
		CONST_VS_VIEW = 8,
		CONST_VS_WORLD = 11,
		CONST_VS_TEXMTX = 14,
		CONST_VS_UVSCALEOFFSET = 17,
		CONST_VS_FOGCOEF = 18,
		CONST_VS_AMBIENT = 19,
		CONST_VS_MATAMBIENTALPHA = 20,
		CONST_VS_MATDIFFUSE = 21,
		CONST_VS_MATSPECULAR = 22,
		CONST_VS_MATEMISSIVE = 23,
		CONST_VS_LIGHTPOS = 24,
		CONST_VS_LIGHTDIR = 28,
		CONST_VS_LIGHTATT = 32,
		CONST_VS_LIGHTANGLE_SPOTCOEF = 36,
		CONST_VS_LIGHTDIFFUSE = 40,
		CONST_VS_LIGHTSPECULAR = 44,
		CONST_VS_LIGHTAMBIENT = 48,
		CONST_VS_DEPTHRANGE = 52,
	};
>>>>>>> 7761d236

};<|MERGE_RESOLUTION|>--- conflicted
+++ resolved
@@ -23,39 +23,6 @@
 
 	void GenerateVertexShaderHLSL(const VShaderID &id, char *buffer, ShaderLanguage lang = HLSL_DX9);
 
-<<<<<<< HEAD
-#define CONST_VS_PROJ 0
-#define CONST_VS_PROJ_THROUGH 4
-#define CONST_VS_VIEW 8
-#define CONST_VS_WORLD 11
-#define CONST_VS_TEXMTX 14
-#define CONST_VS_UVSCALEOFFSET 17
-#define CONST_VS_FOGCOEF 18
-#define CONST_VS_AMBIENT 19
-#define CONST_VS_BONE0 20
-#define CONST_VS_BONE1 23
-#define CONST_VS_BONE2 26
-#define CONST_VS_BONE3 29
-#define CONST_VS_BONE4 32
-#define CONST_VS_BONE5 35
-#define CONST_VS_BONE6 38
-#define CONST_VS_BONE7 41
-#define CONST_VS_BONE8 44
-#define CONST_VS_MATAMBIENTALPHA 47
-#define CONST_VS_MATDIFFUSE 48
-#define CONST_VS_MATSPECULAR 49
-#define CONST_VS_MATEMISSIVE 50
-#define CONST_VS_LIGHTPOS 51
-#define CONST_VS_LIGHTDIR 55
-#define CONST_VS_LIGHTATT 59
-#define CONST_VS_LIGHTANGLE 63
-#define CONST_VS_LIGHTSPOTCOEF 67
-#define CONST_VS_LIGHTDIFFUSE 71
-#define CONST_VS_LIGHTSPECULAR 75
-#define CONST_VS_LIGHTAMBIENT 79
-#define CONST_VS_DEPTHRANGE 83
-#define CONST_VS_GUARDBAND 84
-=======
 	enum {
 		CONST_VS_PROJ = 0,
 		CONST_VS_PROJ_THROUGH = 4,
@@ -78,6 +45,6 @@
 		CONST_VS_LIGHTAMBIENT = 48,
 		CONST_VS_DEPTHRANGE = 52,
 	};
->>>>>>> 7761d236
+#define CONST_VS_GUARDBAND 84
 
 };