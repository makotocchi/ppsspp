#include "pch.h"
#include "PPSSPP_UWPMain.h"

#include <mutex>
#include <list>
#include <memory>

#include "Common/File/FileUtil.h"
#include "Common/Net/HTTPClient.h"
#include "Common/Net/Resolve.h"
#include "Common/GPU/thin3d_create.h"

#include "Common/Common.h"
#include "Common/Input/InputState.h"
#include "Common/File/VFS/VFS.h"
#include "Common/Thread/ThreadUtil.h"
#include "Common/Data/Encoding/Utf8.h"
#include "Common/DirectXHelper.h"
#include "Common/File/FileUtil.h"
#include "Common/Log.h"
#include "Common/LogManager.h"
#include "Common/TimeUtil.h"
#include "Common/StringUtils.h"
#include "Common/System/Display.h"
#include "Common/System/NativeApp.h"
#include "Common/System/Request.h"
#include "Common/OSVersion.h"

#include "Core/System.h"
#include "Core/Loaders.h"
#include "Core/Config.h"

#include "Windows/InputDevice.h"
#include "Windows/XinputDevice.h"
#include "NKCodeFromWindowsSystem.h"
#include "XAudioSoundStream.h"
#include "UWPUtil.h"
#include "App.h"

// UWP Helpers includes
#include "UWPHelpers/StorageManager.h"
#include "UWPHelpers/StorageAsync.h"
#include "UWPHelpers/LaunchItem.h"
#include "UWPHelpers/InputHelpers.h"

using namespace UWP;
using namespace Windows::Foundation;
using namespace Windows::Storage;
using namespace Windows::Storage::Streams;
using namespace Windows::System::Threading;
using namespace Windows::ApplicationModel::DataTransfer;
using namespace Windows::Devices::Enumeration;
using namespace Concurrency;

// UGLY!
extern WindowsAudioBackend *winAudioBackend;
std::list<std::unique_ptr<InputDevice>> g_input;

// TODO: Use Microsoft::WRL::ComPtr<> for D3D11 objects?
// TODO: See https://github.com/Microsoft/Windows-universal-samples/tree/master/Samples/WindowsAudioSession for WASAPI with UWP
// TODO: Low latency input: https://github.com/Microsoft/Windows-universal-samples/tree/master/Samples/LowLatencyInput/cpp

// Loads and initializes application assets when the application is loaded.
PPSSPP_UWPMain::PPSSPP_UWPMain(App ^app, const std::shared_ptr<DX::DeviceResources>& deviceResources) :
	app_(app),
	m_deviceResources(deviceResources)
{
	// Register to be notified if the Device is lost or recreated
	m_deviceResources->RegisterDeviceNotify(this);

	ctx_.reset(new UWPGraphicsContext(deviceResources));

<<<<<<< HEAD
#if _DEBUG
		LogManager::GetInstance()->SetAllLogLevels(LogTypes::LDEBUG);
=======
	const Path &exePath = File::GetExeDirectory();
	g_VFS.Register("", new DirectoryReader(exePath / "Content"));
	g_VFS.Register("", new DirectoryReader(exePath));

	wchar_t lcCountry[256];

	if (0 != GetLocaleInfoEx(LOCALE_NAME_USER_DEFAULT, LOCALE_SNAME, lcCountry, 256)) {
		langRegion = ConvertWStringToUTF8(lcCountry);
		for (size_t i = 0; i < langRegion.size(); i++) {
			if (langRegion[i] == '-')
				langRegion[i] = '_';
		}
	} else {
		langRegion = "en_US";
	}

	std::wstring internalDataFolderW = ApplicationData::Current->LocalFolder->Path->Data();
	g_Config.internalDataDirectory = Path(internalDataFolderW);
	g_Config.memStickDirectory = g_Config.internalDataDirectory;
	// Mount a filesystem
	g_Config.flash0Directory = exePath / "assets/flash0";

	// On Win32 it makes more sense to initialize the system directories here
	// because the next place it was called was in the EmuThread, and it's too late by then.
	CreateSysDirectories();

	LogManager::Init(&g_Config.bEnableLogging);

	// Load config up here, because those changes below would be overwritten
	// if it's not loaded here first.
	g_Config.SetSearchPath(GetSysDirectory(DIRECTORY_SYSTEM));
	g_Config.Load();

	if (g_Config.bFirstRun) {
		g_Config.memStickDirectory.clear();
	}

	bool debugLogLevel = false;
 
	g_Config.iGPUBackend = (int)GPUBackend::DIRECT3D11;

	if (debugLogLevel) {
		LogManager::GetInstance()->SetAllLogLevels(LogLevel::LDEBUG);
	}

	// Set log file location
	if (g_Config.bEnableLogging) {
		LogManager::GetInstance()->ChangeFileLog(GetLogFile().c_str());
	}
>>>>>>> 5779e37f

		if (g_Config.bEnableLogging) {
			LogManager::GetInstance()->ChangeFileLog(GetLogFile().c_str());
		}
#endif

	// At this point we have main requirements initialized (Log, Config, NativeInit, Device)
	NativeInitGraphics(ctx_.get());
	NativeResized();

	int width = m_deviceResources->GetScreenViewport().Width;
	int height = m_deviceResources->GetScreenViewport().Height;

	ctx_->GetDrawContext()->HandleEvent(Draw::Event::GOT_BACKBUFFER, width, height, m_deviceResources->GetBackBufferRenderTargetView());

	// add first XInput device to respond
	g_input.push_back(std::make_unique<XinputDevice>());

	InputDevice::BeginPolling();

	// Prepare input pane (for Xbox & touch devices)
	PrepareInputPane();
}

PPSSPP_UWPMain::~PPSSPP_UWPMain() {
	InputDevice::StopPolling();
	ctx_->GetDrawContext()->HandleEvent(Draw::Event::LOST_BACKBUFFER, 0, 0, nullptr);
	NativeShutdownGraphics();
	NativeShutdown();
	g_VFS.Clear();

	// Deregister device notification
	m_deviceResources->RegisterDeviceNotify(nullptr);
	net::Shutdown();
}

// Updates application state when the window size changes (e.g. device orientation change)
void PPSSPP_UWPMain::CreateWindowSizeDependentResources() {
	ctx_->GetDrawContext()->HandleEvent(Draw::Event::LOST_BACKBUFFER, 0, 0, nullptr);

	NativeResized();

	int width = m_deviceResources->GetScreenViewport().Width;
	int height = m_deviceResources->GetScreenViewport().Height;
	ctx_->GetDrawContext()->HandleEvent(Draw::Event::GOT_BACKBUFFER, width, height, m_deviceResources->GetBackBufferRenderTargetView());
}

void PPSSPP_UWPMain::UpdateScreenState() {
	// This code was included into the render loop directly
	// based on my test I don't understand why it should be called each loop
	// is it better to call it on demand only, like when screen state changed?
	auto context = m_deviceResources->GetD3DDeviceContext();

	switch (m_deviceResources->ComputeDisplayRotation()) {
	case DXGI_MODE_ROTATION_IDENTITY: g_display.rotation = DisplayRotation::ROTATE_0; break;
	case DXGI_MODE_ROTATION_ROTATE90: g_display.rotation = DisplayRotation::ROTATE_90; break;
	case DXGI_MODE_ROTATION_ROTATE180: g_display.rotation = DisplayRotation::ROTATE_180; break;
	case DXGI_MODE_ROTATION_ROTATE270: g_display.rotation = DisplayRotation::ROTATE_270; break;
	}
	// Not super elegant but hey.
	memcpy(&g_display.rot_matrix, &m_deviceResources->GetOrientationTransform3D(), sizeof(float) * 16);

	// Reset the viewport to target the whole screen.
	auto viewport = m_deviceResources->GetScreenViewport();

	g_display.pixel_xres = viewport.Width;
	g_display.pixel_yres = viewport.Height;

	if (g_display.rotation == DisplayRotation::ROTATE_90 || g_display.rotation == DisplayRotation::ROTATE_270) {
		// We need to swap our width/height.
		std::swap(g_display.pixel_xres, g_display.pixel_yres);
	}

	g_display.dpi = m_deviceResources->GetActualDpi();

	if (System_GetPropertyInt(SYSPROP_DEVICE_TYPE) == DEVICE_TYPE_MOBILE) {
		// Boost DPI a bit to look better.
		g_display.dpi *= 96.0f / 136.0f;
	}
	g_display.dpi_scale_x = 96.0f / g_display.dpi;
	g_display.dpi_scale_y = 96.0f / g_display.dpi;

	g_display.pixel_in_dps_x = 1.0f / g_display.dpi_scale_x;
	g_display.pixel_in_dps_y = 1.0f / g_display.dpi_scale_y;

	g_display.dp_xres = g_display.pixel_xres * g_display.dpi_scale_x;
	g_display.dp_yres = g_display.pixel_yres * g_display.dpi_scale_y;

	context->RSSetViewports(1, &viewport);
}

// Renders the current frame according to the current application state.
// Returns true if the frame was rendered and is ready to be displayed.
bool PPSSPP_UWPMain::Render() {
	static bool hasSetThreadName = false;
	if (!hasSetThreadName) {
		SetCurrentThreadName("UWPRenderThread");
		hasSetThreadName = true;
	}

	UpdateScreenState();

	NativeFrame(ctx_.get());
	return true;
}

// Notifies renderers that device resources need to be released.
void PPSSPP_UWPMain::OnDeviceLost() {
	ctx_->GetDrawContext()->HandleEvent(Draw::Event::LOST_DEVICE, 0, 0, nullptr);
}

// Notifies renderers that device resources may now be recreated.
void PPSSPP_UWPMain::OnDeviceRestored() {
	CreateWindowSizeDependentResources();

	ctx_->GetDrawContext()->HandleEvent(Draw::Event::GOT_DEVICE, 0, 0, nullptr);
}

void PPSSPP_UWPMain::OnKeyDown(int scanCode, Windows::System::VirtualKey virtualKey, int repeatCount) {
	// TODO: Look like (Ctrl, Alt, Shift) don't trigger this event
	bool isDPad = (int)virtualKey >= 195 && (int)virtualKey <= 218; // DPad buttons range
	DPadInputState(isDPad);

	auto iter = virtualKeyCodeToNKCode.find(virtualKey);
	if (iter != virtualKeyCodeToNKCode.end()) {
		KeyInput key{};
		key.deviceId = DEVICE_ID_KEYBOARD;
		key.keyCode = iter->second;
		key.flags = KEY_DOWN | (repeatCount > 1 ? KEY_IS_REPEAT : 0);
		NativeKey(key);
	}
}

void PPSSPP_UWPMain::OnKeyUp(int scanCode, Windows::System::VirtualKey virtualKey) {
	auto iter = virtualKeyCodeToNKCode.find(virtualKey);
	if (iter != virtualKeyCodeToNKCode.end()) {
		KeyInput key{};
		key.deviceId = DEVICE_ID_KEYBOARD;
		key.keyCode = iter->second;
		key.flags = KEY_UP;
		NativeKey(key);
	}
}

void PPSSPP_UWPMain::OnCharacterReceived(int scanCode, unsigned int keyCode) {
	// This event triggered only in chars case, (Arrows, Delete..etc don't call it)
	// TODO: Add ` && !IsCtrlOnHold()` once it's ready and implemented
	if (isTextEditActive()) {
		KeyInput key{};
		key.deviceId = DEVICE_ID_KEYBOARD;
		key.keyCode = (InputKeyCode)keyCode;
		// After many tests turns out for char just add `KEY_CHAR` for the flags
		// any other flag like `KEY_DOWN` will cause conflict and trigger something else
		key.flags = KEY_CHAR;
		NativeKey(key);
	}
}

void PPSSPP_UWPMain::OnMouseWheel(float delta) {
	InputKeyCode key = NKCODE_EXT_MOUSEWHEEL_UP;
	if (delta < 0) {
		key = NKCODE_EXT_MOUSEWHEEL_DOWN;
	} else if (delta == 0) {
		return;
	}

	KeyInput keyInput{};
	keyInput.keyCode = key;
	keyInput.deviceId = DEVICE_ID_MOUSE;
	keyInput.flags = KEY_DOWN | KEY_UP;
	NativeKey(keyInput);
}

bool PPSSPP_UWPMain::OnHardwareButton(HardwareButton button) {
	KeyInput keyInput{};
	keyInput.deviceId = DEVICE_ID_KEYBOARD;
	keyInput.flags = KEY_DOWN | KEY_UP;
	switch (button) {
	case HardwareButton::BACK:
		keyInput.keyCode = NKCODE_BACK;
		return NativeKey(keyInput);
	default:
		return false;
	}
}

void PPSSPP_UWPMain::OnTouchEvent(int touchEvent, int touchId, float x, float y, double timestamp) {
	// We get the coordinate in Windows' device independent pixels already. So let's undo that,
	// and then apply our own "dpi".
	float dpiFactor_x = m_deviceResources->GetActualDpi() / 96.0f;
	float dpiFactor_y = dpiFactor_x;
	dpiFactor_x /= g_display.pixel_in_dps_x;
	dpiFactor_y /= g_display.pixel_in_dps_y;

	TouchInput input{};
	input.id = touchId;
	input.x = x * dpiFactor_x;
	input.y = y * dpiFactor_y;
	input.flags = touchEvent;
	input.timestamp = timestamp;
	NativeTouch(input);

	KeyInput key{};
	key.deviceId = DEVICE_ID_MOUSE;
	if (touchEvent & TOUCH_DOWN) {
		key.keyCode = NKCODE_EXT_MOUSEBUTTON_1;
		key.flags = KEY_DOWN;
		NativeKey(key);
	}
	if (touchEvent & TOUCH_UP) {
		key.keyCode = NKCODE_EXT_MOUSEBUTTON_1;
		key.flags = KEY_UP;
		NativeKey(key);
	}
}

void PPSSPP_UWPMain::OnSuspend() {
	// TODO
}


UWPGraphicsContext::UWPGraphicsContext(std::shared_ptr<DX::DeviceResources> resources) {
	std::vector<std::string> adapterNames = resources->GetAdapters();

	draw_ = Draw::T3DCreateD3D11Context(
		resources->GetD3DDevice(), resources->GetD3DDeviceContext(), resources->GetD3DDevice(), resources->GetD3DDeviceContext(), resources->GetSwapChain(), resources->GetDeviceFeatureLevel(), 0, adapterNames, g_Config.iInflightFrames);
	bool success = draw_->CreatePresets();
	_assert_(success);
}

void UWPGraphicsContext::Shutdown() {
	delete draw_;
}

std::string System_GetProperty(SystemProperty prop) {
	static bool hasCheckedGPUDriverVersion = false;
	switch (prop) {
	case SYSPROP_NAME:
		return GetWindowsVersion();
	case SYSPROP_LANGREGION:
		return GetLangRegion();
	case SYSPROP_CLIPBOARD_TEXT:
		/* TODO: Need to either change this API or do this on a thread in an ugly fashion.
		DataPackageView ^view = Clipboard::GetContent();
		if (view) {
			string text = await view->GetTextAsync();
		}
		*/
		return "";
	case SYSPROP_GPUDRIVER_VERSION:
		return "";
	case SYSPROP_BUILD_VERSION:
		return PPSSPP_GIT_VERSION;
	default:
		return "";
	}
}

std::vector<std::string> System_GetPropertyStringVec(SystemProperty prop) {
	std::vector<std::string> result;
	switch (prop) {
	case SYSPROP_TEMP_DIRS:
	{
		std::wstring tempPath(MAX_PATH, '\0');
		size_t sz = GetTempPath((DWORD)tempPath.size(), &tempPath[0]);
		if (sz >= tempPath.size()) {
			tempPath.resize(sz);
			sz = GetTempPath((DWORD)tempPath.size(), &tempPath[0]);
		}
		// Need to resize off the null terminator either way.
		tempPath.resize(sz);
		result.push_back(ConvertWStringToUTF8(tempPath));
		return result;
	}

	default:
		return result;
	}
}

int System_GetPropertyInt(SystemProperty prop) {
	switch (prop) {
	case SYSPROP_AUDIO_SAMPLE_RATE:
		return winAudioBackend ? winAudioBackend->GetSampleRate() : -1;

	case SYSPROP_DEVICE_TYPE:
	{
		if (IsMobile()) {
			return DEVICE_TYPE_MOBILE;
		} else if (IsXBox()) {
			return DEVICE_TYPE_TV;
		} else {
			return DEVICE_TYPE_DESKTOP;
		}
	}
	case SYSPROP_DISPLAY_XRES:
	{
		CoreWindow^ corewindow = CoreWindow::GetForCurrentThread();
		if (corewindow) {
			return  (int)corewindow->Bounds.Width;
		}
	}
	case SYSPROP_DISPLAY_YRES:
	{
		CoreWindow^ corewindow = CoreWindow::GetForCurrentThread();
		if (corewindow) {
			return (int)corewindow->Bounds.Height;
		}
	}
	default:
		return -1;
	}
}

float System_GetPropertyFloat(SystemProperty prop) {
	switch (prop) {
	case SYSPROP_DISPLAY_REFRESH_RATE:
		return 60.f;
	case SYSPROP_DISPLAY_SAFE_INSET_LEFT:
	case SYSPROP_DISPLAY_SAFE_INSET_RIGHT:
	case SYSPROP_DISPLAY_SAFE_INSET_TOP:
	case SYSPROP_DISPLAY_SAFE_INSET_BOTTOM:
		return 0.0f;
	default:
		return -1;
	}
}

void System_Toast(const char *str) {}

bool System_GetPropertyBool(SystemProperty prop) {
	switch (prop) {
	case SYSPROP_HAS_OPEN_DIRECTORY:
	{
		return !IsXBox();
	}
	case SYSPROP_HAS_FILE_BROWSER:
		return true;
	case SYSPROP_HAS_FOLDER_BROWSER:
		return true;
	case SYSPROP_HAS_IMAGE_BROWSER:
		return true;  // we just use the file browser
	case SYSPROP_HAS_BACK_BUTTON:
		return true;
	case SYSPROP_APP_GOLD:
#ifdef GOLD
		return true;
#else
		return false;
#endif
	case SYSPROP_CAN_JIT:
		return true;
	case SYSPROP_HAS_KEYBOARD:
	{
		// Do actual check 
		// touch devices has input pane, we need to depend on it
		// I don't know any possible way to display input dialog in non-xaml apps
		return isKeyboardAvailable() || isTouchAvailable();
	}
	default:
		return false;
	}
}

void System_Notify(SystemNotification notification) {
	switch (notification) {
	case SystemNotification::POLL_CONTROLLERS:
	{
		for (const auto &device : g_input)
		{
			if (device->UpdateState() == InputDevice::UPDATESTATE_SKIP_PAD)
				break;
		}
		break;
	}
	default:
		break;
	}
}

bool System_MakeRequest(SystemRequestType type, int requestId, const std::string &param1, const std::string &param2, int param3) {
	switch (type) {

	case SystemRequestType::EXIT_APP:
	{
		bool state = false;
		ExecuteTask(state, Windows::UI::ViewManagement::ApplicationView::GetForCurrentView()->TryConsolidateAsync());
		if (!state) {
			// Notify the user?
		}
		return true;
	}
	case SystemRequestType::RESTART_APP:
	{
		Windows::ApplicationModel::Core::AppRestartFailureReason error;
		ExecuteTask(error, Windows::ApplicationModel::Core::CoreApplication::RequestRestartAsync(nullptr));
		if (error != Windows::ApplicationModel::Core::AppRestartFailureReason::RestartPending) {
			// Shutdown
			System_MakeRequest(SystemRequestType::EXIT_APP, requestId, param1, param2, param3);
		}
		return true;
	}
	case SystemRequestType::BROWSE_FOR_IMAGE:
	{
		std::vector<std::string> supportedExtensions = { ".jpg", ".png" };

		//Call file picker
		ChooseFile(supportedExtensions).then([requestId](std::string filePath) {
			if (filePath.size() > 1) {
				g_requestManager.PostSystemSuccess(requestId, filePath.c_str());
			}
			else {
				g_requestManager.PostSystemFailure(requestId);
			}
			});
		return true;
	}
	case SystemRequestType::BROWSE_FOR_FILE:
	{
		std::vector<std::string> supportedExtensions = {};
		switch ((BrowseFileType)param3) {
		case BrowseFileType::BOOTABLE:
			supportedExtensions = { ".cso", ".bin", ".iso", ".elf", ".pbp", ".zip" };
			break;
		case BrowseFileType::INI:
			supportedExtensions = { ".ini" };
			break;
		case BrowseFileType::DB:
			supportedExtensions = { ".db" };
			break;
		case BrowseFileType::SOUND_EFFECT:
			supportedExtensions = { ".wav" };
			break;
		case BrowseFileType::ANY:
			// 'ChooseFile' will added '*' by default when there are no extensions assigned
			break;
		default:
			ERROR_LOG(FILESYS, "Unexpected BrowseFileType: %d", param3);
			return false;
		}

		//Call file picker
		ChooseFile(supportedExtensions).then([requestId](std::string filePath) {
			if (filePath.size() > 1) {
				g_requestManager.PostSystemSuccess(requestId, filePath.c_str());
			}
			else {
				g_requestManager.PostSystemFailure(requestId);
			}
		});

		return true;
	}
	case SystemRequestType::BROWSE_FOR_FOLDER:
	{
		ChooseFolder().then([requestId](std::string folderPath) {
			if (folderPath.size() > 1) {
				g_requestManager.PostSystemSuccess(requestId, folderPath.c_str());
			}
			else {
				g_requestManager.PostSystemFailure(requestId);
			}
			});
		return true;
	}
	case SystemRequestType::NOTIFY_UI_STATE:
	{
		if (!param1.empty()) {
			if (!strcmp(param1.c_str(), "menu")) {
				CloseLaunchItem();
			}
			else if (!strcmp(param1.c_str(), "popup_closed")) {
				DeactivateTextEditInput();
			}
			else if (!strcmp(param1.c_str(), "text_gotfocus")) {
				ActivateTextEditInput(true);
			}
			else if (!strcmp(param1.c_str(), "text_lostfocus")) {
				DeactivateTextEditInput(true);
			}
		}
		return true;
	}
	case SystemRequestType::COPY_TO_CLIPBOARD:
	{
		auto dataPackage = ref new DataPackage();
		dataPackage->RequestedOperation = DataPackageOperation::Copy;
		dataPackage->SetText(ToPlatformString(param1));
		Clipboard::SetContent(dataPackage);
		return true;
	}
	case SystemRequestType::TOGGLE_FULLSCREEN_STATE:
	{
		auto view = Windows::UI::ViewManagement::ApplicationView::GetForCurrentView();
		bool flag = !view->IsFullScreenMode;
		if (param1 == "0") {
			flag = false;
		} else if (param1 == "1"){
			flag = true;
		}
		if (flag) {
			view->TryEnterFullScreenMode();
		} else {
			view->ExitFullScreenMode();
		}
		return true;
	}
	case SystemRequestType::SHOW_FILE_IN_FOLDER:
		OpenFolder(param1);
		return true;
	default:
		return false;
	}
}

void System_LaunchUrl(LaunchUrlType urlType, const char *url) {
	auto uri = ref new Windows::Foundation::Uri(ToPlatformString(url));

	create_task(Windows::System::Launcher::LaunchUriAsync(uri)).then([](bool b) {});
}

void System_Vibrate(int length_ms) {
#if _M_ARM
	if (length_ms == -1 || length_ms == -3)
		length_ms = 50;
	else if (length_ms == -2)
		length_ms = 25;
	else
		return;

	auto timeSpan = Windows::Foundation::TimeSpan();
	timeSpan.Duration = length_ms * 10000;
	// TODO: Can't use this?
	// Windows::Phone::Devices::Notification::VibrationDevice::GetDefault()->Vibrate(timeSpan);
#endif
}

void System_AskForPermission(SystemPermission permission) {
	// Do nothing
}

PermissionStatus System_GetPermissionStatus(SystemPermission permission) {
	return PERMISSION_STATUS_GRANTED;
}

std::string GetCPUBrandString() {
	Platform::String^ cpu_id = nullptr;
	Platform::String^ cpu_name = nullptr;

	// GUID_DEVICE_PROCESSOR: {97FADB10-4E33-40AE-359C-8BEF029DBDD0}
	Platform::String^ if_filter = L"System.Devices.InterfaceClassGuid:=\"{97FADB10-4E33-40AE-359C-8BEF029DBDD0}\"";

	// Enumerate all CPU DeviceInterfaces, and get DeviceInstanceID of the first one.
	auto if_task = create_task(
		DeviceInformation::FindAllAsync(if_filter)).then([&](DeviceInformationCollection ^ collection) {
			if (collection->Size > 0) {
				auto cpu = collection->GetAt(0);
				auto id = cpu->Properties->Lookup(L"System.Devices.DeviceInstanceID");
				cpu_id = dynamic_cast<Platform::String^>(id);
			}
	});

	try {
		if_task.wait();
	}
	catch (const std::exception & e) {
		const char* what = e.what();
		INFO_LOG(SYSTEM, "%s", what);
	}

	if (cpu_id != nullptr) {
		// Get the Device with the same ID as the DeviceInterface
		// Then get the name (description) of that Device
		// We have to do this because the DeviceInterface we get doesn't have a proper description.
		Platform::String^ dev_filter = L"System.Devices.DeviceInstanceID:=\"" + cpu_id + L"\"";

		auto dev_task = create_task(
			DeviceInformation::FindAllAsync(dev_filter, {}, DeviceInformationKind::Device)).then(
				[&](DeviceInformationCollection ^ collection) {
					if (collection->Size > 0) {
						cpu_name = collection->GetAt(0)->Name;
					}
		});

		try {
			dev_task.wait();
		}
		catch (const std::exception & e) {
			const char* what = e.what();
			INFO_LOG(SYSTEM, "%s", what);
		}
	}

	if (cpu_name != nullptr) {
		return FromPlatformString(cpu_name);
	} else {
		return "Unknown";
	}
}<|MERGE_RESOLUTION|>--- conflicted
+++ resolved
@@ -70,60 +70,8 @@
 
 	ctx_.reset(new UWPGraphicsContext(deviceResources));
 
-<<<<<<< HEAD
 #if _DEBUG
-		LogManager::GetInstance()->SetAllLogLevels(LogTypes::LDEBUG);
-=======
-	const Path &exePath = File::GetExeDirectory();
-	g_VFS.Register("", new DirectoryReader(exePath / "Content"));
-	g_VFS.Register("", new DirectoryReader(exePath));
-
-	wchar_t lcCountry[256];
-
-	if (0 != GetLocaleInfoEx(LOCALE_NAME_USER_DEFAULT, LOCALE_SNAME, lcCountry, 256)) {
-		langRegion = ConvertWStringToUTF8(lcCountry);
-		for (size_t i = 0; i < langRegion.size(); i++) {
-			if (langRegion[i] == '-')
-				langRegion[i] = '_';
-		}
-	} else {
-		langRegion = "en_US";
-	}
-
-	std::wstring internalDataFolderW = ApplicationData::Current->LocalFolder->Path->Data();
-	g_Config.internalDataDirectory = Path(internalDataFolderW);
-	g_Config.memStickDirectory = g_Config.internalDataDirectory;
-	// Mount a filesystem
-	g_Config.flash0Directory = exePath / "assets/flash0";
-
-	// On Win32 it makes more sense to initialize the system directories here
-	// because the next place it was called was in the EmuThread, and it's too late by then.
-	CreateSysDirectories();
-
-	LogManager::Init(&g_Config.bEnableLogging);
-
-	// Load config up here, because those changes below would be overwritten
-	// if it's not loaded here first.
-	g_Config.SetSearchPath(GetSysDirectory(DIRECTORY_SYSTEM));
-	g_Config.Load();
-
-	if (g_Config.bFirstRun) {
-		g_Config.memStickDirectory.clear();
-	}
-
-	bool debugLogLevel = false;
- 
-	g_Config.iGPUBackend = (int)GPUBackend::DIRECT3D11;
-
-	if (debugLogLevel) {
 		LogManager::GetInstance()->SetAllLogLevels(LogLevel::LDEBUG);
-	}
-
-	// Set log file location
-	if (g_Config.bEnableLogging) {
-		LogManager::GetInstance()->ChangeFileLog(GetLogFile().c_str());
-	}
->>>>>>> 5779e37f
 
 		if (g_Config.bEnableLogging) {
 			LogManager::GetInstance()->ChangeFileLog(GetLogFile().c_str());
